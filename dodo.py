--- conflicted
+++ resolved
@@ -404,11 +404,8 @@
         "file_dep": [f for f in glob("src/**", recursive=True) if path.isfile(f)],
         "target": out,
         "verbosity": 2,
-<<<<<<< HEAD
-=======
         "uptodate": [False],
         "doc": "Runs all test, using colcon test",
->>>>>>> 57a58068
     }
 
 
