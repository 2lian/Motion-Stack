--- conflicted
+++ resolved
@@ -56,11 +56,8 @@
             'interface_alive_service = moonbot_isaac.interface_alive_service:main',
             'leg_move_test = moonbot_isaac.leg_move_test:main',
             'tf_ground_truth_republisher = moonbot_isaac.tf_ground_truth_republisher:main',
-<<<<<<< HEAD
             'mocap_simulator = moonbot_isaac.mocap_simulator:main',
-=======
             'realsense_extrinsics = moonbot_isaac.realsense_extrinsics:main',
->>>>>>> d0dc23cb
         ],
     },
 )