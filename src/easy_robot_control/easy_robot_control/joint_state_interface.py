--- conflicted
+++ resolved
@@ -229,31 +229,7 @@
         """Updates the stateSensor to a new js."""
         assert js.name == self.name
 
-<<<<<<< HEAD
-        # we check if the value is a new one
-        tol = np.deg2rad(0.05)
-        tol_time = ECO_MODE_PERIOD
-        something_changed = True
-        for attr in ["time", "position", "velocity", "effort"]:
-            js_attr = getattr(js, attr, None)
-            state_sensor_attr = getattr(self.stateSensor, attr, None)
-            if state_sensor_attr is None and not js_attr is None:
-                setattr(self.stateSensor, attr, js_attr)
-            # self.parent.pwarn(state_sensor_attr)
-            if js_attr is not None and state_sensor_attr is not None:
-                if attr == "time":
-                    t = tol_time
-                    state_sensor_attr = rosTime2Float(js_attr - state_sensor_attr)
-                    js_attr = 0
-                else:
-                    t = tol
-                if not np.isclose(js_attr, state_sensor_attr, atol=t):
-                    something_changed = True
-                    break
-        if not something_changed:
-=======
         if not self.is_new_jssensor(js):
->>>>>>> 3df60a55
             return
 
         self.stateSensor = js  # no processing for sensor
