--- conflicted
+++ resolved
@@ -40,12 +40,11 @@
     angle_appromimate = np.empty_like(last_targetset)
 
     for leg in range(legCount):
-        this_leg_dim = ik_pkg.rotate_leg_by(leg_dimemsions, ik_pkg.PI_OVER_2_Z_QUAT**leg)
         angle_after[leg, :] = ik_pkg.simple_leg_ik(
-            last_targetset[leg, :] - body_shift, this_leg_dim
+            leg, last_targetset[leg, :] - body_shift
         )
         angle_appromimate[leg, :] = ik_pkg.simple_leg_ik(
-            approximate_next_target[leg, :], this_leg_dim
+            leg, approximate_next_target[leg, :]
         )
 
     pressure = np.empty((legCount,), np.float32)
@@ -105,11 +104,12 @@
     angle_appromimate = np.empty_like(last_targetset)
 
     for leg in range(legCount):
+        this_leg_dim = ik_pkg.rotate_leg_by(leg_dimemsions, ik_pkg.PI_OVER_2_Z_QUAT**leg)
         angle_after[leg, :] = ik_pkg.simple_leg_ik(
-            leg, last_targetset[leg, :] - body_shift
+            last_targetset[leg, :] - body_shift, this_leg_dim
         )
         angle_appromimate[leg, :] = ik_pkg.simple_leg_ik(
-            leg, approximate_next_target[leg, :]
+            approximate_next_target[leg, :], this_leg_dim
         )
 
     pressure = np.empty((legCount,), np.float32)
@@ -170,12 +170,8 @@
         self.GRAV_STABILITY_MARGIN = 20  # mm
         self.NUMBER_OF_LEG = 4
         self.FOOTHOLDS = np.load(MAP_PATH)
-<<<<<<< HEAD
         self.leg_dimemsions = ik_pkg.moonbot0_leg_default
-=======
         self.HIGH_PRECISION_MANOUVERS = True
-        self.leg_dimemsions = ik_pkg.moonbot_leg
->>>>>>> eb9b6c5a
         self.legs_angle = np.linspace(
             0, 2 * np.pi, self.NUMBER_OF_LEG, endpoint=False, dtype=np.float32
         )
