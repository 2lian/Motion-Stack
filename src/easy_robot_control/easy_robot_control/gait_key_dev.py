--- conflicted
+++ resolved
@@ -61,12 +61,8 @@
 
 # VVV Settings to tweek
 #
-<<<<<<< HEAD
 LEGNUMS_TO_SCAN = [1, 2, 3, 4, 16, 42, 75]
-LEGNUMS_TO_SCAN = [1]
-=======
-# LEGNUMS_TO_SCAN = [1, 2, 3, 4, 16, 42, 75]
->>>>>>> ae1121ae
+# LEGNUMS_TO_SCAN = [1]
 # LEGNUMS_TO_SCAN = [1, 2, 3, 4]
 # LEGNUMS_TO_SCAN = [75, 16]
 LEGNUMS_TO_SCAN = [3]
