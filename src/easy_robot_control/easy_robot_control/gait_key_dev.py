--- conflicted
+++ resolved
@@ -26,35 +26,6 @@
 import numpy as np
 import quaternion as qt
 import rclpy
-<<<<<<< HEAD
-from custom_messages.msg import TargetBody, TargetSet
-from custom_messages.srv import (
-    ReturnTargetBody,
-    ReturnTargetSet,
-    ReturnVect3,
-    SendTargetBody,
-    SendTargetSet,
-    TFService,
-    Vect3,
-)
-from EliaNode import (
-    Client,
-    EliaNode,
-    error_catcher,
-    myMain,
-    np2TargetSet,
-    np2tf,
-    targetSet2np,
-)
-from geometry_msgs.msg import Transform
-from keyboard_msgs.msg import Key
-from numpy.typing import NDArray
-from rclpy.callback_groups import MutuallyExclusiveCallbackGroup, ReentrantCallbackGroup
-from rclpy.clock import Time
-from rclpy.node import List, Union
-from rclpy.publisher import Duration, Publisher
-from rclpy.task import Future
-=======
 from geometry_msgs.msg import Transform
 from keyboard_msgs.msg import Key
 from motion_stack_msgs.msg import TargetBody, TargetSet
@@ -73,7 +44,6 @@
 from rclpy.publisher import Publisher
 from rclpy.task import Future
 from rclpy.time import Duration, Time
->>>>>>> fc603f28
 from sensor_msgs.msg import Joy  # joystick, new
 from std_msgs.msg import Float64
 from std_srvs.srv import Empty, Trigger
@@ -197,7 +167,7 @@
 STICKER_TO_ALPHAB_LEG16_ARM: Dict[int, int] = {
     1: 2,
     2: 1,
-    3: 0,     # first 1 to 6 is remap for launch without the gripper
+    3: 0,  # first 1 to 6 is remap for launch without the gripper
     4: 3,
     5: 4,
     6: 5,
@@ -216,7 +186,7 @@
     2: 2,
     3: 3,
     4: 4,
-    5: 5,       # gripper joints (too many)
+    5: 5,  # gripper joints (too many)
     6: 6,
     7: 7,
     8: 8,
