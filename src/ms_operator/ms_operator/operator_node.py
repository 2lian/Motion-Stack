#!/usr/bin/env python3
import builtins
import logging
import re
import sys
import threading
import time
import warnings
from collections import deque
from os import environ
from typing import Final, List, Optional, Set, Tuple

import numpy as np
import quaternion as qt
import rclpy
from keyboard_msgs.msg import Key
from motion_stack.api.ros2.ik_api import IkHandler, IkSyncerRos
from motion_stack.api.ros2.joint_api import JointHandler, JointSyncerRos
from motion_stack.core.utils.math import patch_numpy_display_light
from motion_stack.core.utils.pose import Flo3, Pose, VelPose, XyzQuat
from motion_stack.ros2.utils.conversion import ros_now
from motion_stack.ros2.utils.executor import error_catcher
from rclpy.duration import Duration
from sensor_msgs.msg import Joy

from .operator_utils import (
    BUTT_INTS,
    ButtonName,
    InputMap,
    JoyBits,
    JoyState,
    any_pressed,
    bits2name,
    connect_mapping,
    delta_time,
    msg_to_JoyBits,
    rel_to_base_link,
    rel_vel_to_base_link,
)

patch_numpy_display_light()

ALIAS = "operator_node"

# type def V
ANY: Final[str] = "ANY"
ALWAYS: Final[str] = "ALWAYS"
LimbNumber = int
JointName = str


class TUIHandler(logging.Handler):
    """
    A logging.Handler that redirects every record into the OperatorNode.log box.
    """

    def __init__(self, node):
        super().__init__()
        self.node = node

    def emit(self, record):
        msg = self.format(record).rstrip()
        if not msg:
            return
        if record.levelno >= logging.ERROR:
            lvl = "E"
        elif record.levelno >= logging.WARNING:
            lvl = "W"
        else:
            lvl = "I"
        self.node.add_log(lvl, msg)


class OperatorNode(rclpy.node.Node):
    def __init__(self) -> None:
        """
        Construct and configure the OperatorNode, which provides a text-based
        UI for interactively driving legs, joints, wheels and IK.

        What this does:
        1. Internal data structures
           - `current_legs`: set of discovered leg IDs (initially empty).
           - `joint_handlers`, `ik_handlers`, `wheel_handlers`: lists of handler objects
             created once legs are discovered.
           - `joint_syncer`, `ik_syncer`, `wheel_syncer`: syncers that will
             translate high-level commands into ROS2 messages.
           - `selected_legs`: list of leg IDs the user has chosen to control.
           - `selected_joints`, `selected_joints_inv`, `selected_wheel_joints`,
             `selected_wheel_joints_inv`: sets tracking which individual joints
             (and inverted joints) are active.
           - `joint_speed`, `wheel_speed`: default speed settings applied
             when driving joints or wheels.
           - Logging deque (`log_messages`) to keep the last few status entries.
           - Joystick state buffers (`prev_joy_state`, `joy_state`) for edge detection.
        2. ROS2 timers
           - A 1 Hz timer bound to `_discover_legs`: scans for new `/legN/joint_alive`
             services.
           - A ~30 Hz timer bound to `loop()`: calls any active syncers’ `execute()`
             method to send out drive commands.
        3. Subscriptions
           - `/keydown` and `/keyup` on the configured input namespace, so key presses
             drive the menus and motion functions.
           - `/joy` topic to drive IK with an actual gamepad, diff-detecting button
             presses/releases and analog sticks.
        4. Input mappings
           - Builds `main_map` of global keys (e.g. `<Esc>` returns to main menu).
           - Prepares `sub_map` placeholder, then immediately calls `enter_main_menu()`
             to switch into the top-level menu and install those sub-bindings.
        5. TUI integration
           - After returning from `__init__`, `main()` will spin ROS in a worker
             thread, then hand `self` off to `urwid_main(self)` to drive the text UI.

        In short, all the general Motion-Stack specific things for leg discovery,
        handler/syncer wiring, key/joystick input, and a dynamic interface is set up here;
        you only need to plug in your robot-specific functions or overload the existing ones.
        """
        super().__init__(ALIAS)
        logging.captureWarnings(True)

        tui_h = TUIHandler(self)
        tui_h.setLevel(logging.DEBUG)
        tui_h.setFormatter(logging.Formatter("%(message)s"))
        logging.getLogger().addHandler(tui_h)

        builtins.print = lambda *args, **kwargs: logging.getLogger().info(
            " ".join(str(a) for a in args)
        )

        # Legs and their handlers and syncers
        self.current_legs: Set[int] = set()
        self.joint_handlers: List[JointHandler] = []
        self.joint_syncer: Optional[JointSyncerRos] = None
        self.ik_handlers: List[IkHandler] = []
        self.ik_syncer: Optional[IkSyncerRos] = None
        self.wheel_handlers: List[JointHandler] = []
        self.wheel_syncer: Optional[JointSyncerRos] = None

        self.key_downSUB = self.create_subscription(
            Key, f"keydown", self.key_downSUBCBK, 10
        )
        self.key_upSUB = self.create_subscription(Key, f"keyup", self.key_upSUBCBK, 10)
        self.joySUB = self.create_subscription(Joy, f"joy", self.joySUBCBK, 10)

        self.main_map: Final[InputMap] = self.create_main_map()
        self.sub_map: InputMap
        self.enter_main_menu()

        # select legs and joints (normal, inverted)
        self.selected_legs: List[LimbNumber] = []
        self.selected_ik_legs: List[LimbNumber] = []
        self.selected_joints: Set[Tuple[LimbNumber, JointName]] = set()
        self.selected_joints_inv: Set[Tuple[LimbNumber, JointName]] = set()
        self.selected_wheel_joints: Set[Tuple[LimbNumber, JointName]] = set()
        self.selected_wheel_joints_inv: Set[Tuple[LimbNumber, JointName]] = set()
        self.joints_prev = []
        self.ik_legs_prev = []
        self.wheels_prev = []
        self.leg_buffer: str = ""
        self.joint_leg_buffer: str = ""
        self.ik_leg_buffer: str = ""
        self.active_joint_leg: Optional[LimbNumber] = None

        self.declare_parameter("joint_speed", 0.15)
        self.declare_parameter("wheel_speed", 0.2)
        self.declare_parameter("translation_speed", 70.0)
        self.declare_parameter("rotation_speed", np.deg2rad(7))

        self.joint_speed = self.get_parameter("joint_speed").value
        self.wheel_speed = self.get_parameter("wheel_speed").value
        self.translation_speed = self.get_parameter("translation_speed").value
        self.rotation_speed = self.get_parameter("rotation_speed").value

        # self.create_timer(5.0, self._discover_legs)

        self.execTMR = self.create_timer(1 / 30.0, self.loop)

        self.ikTMR = self.create_timer(0.1, self.move_ik)
        self.ikTMR.cancel()

        self.log_messages: deque[str] = deque(maxlen=5)

        self.prev_joy_state = JoyState()
        self.joy_state = JoyState()

        self.ee_mode = False

        self.ik_key_states = {
            Key.KEY_UP: False,
            Key.KEY_DOWN: False,
            Key.KEY_LEFT: False,
            Key.KEY_I: False,
            Key.KEY_K: False,
            Key.KEY_RIGHT: False,
            Key.KEY_W: False,
            Key.KEY_S: False,
            Key.KEY_A: False,
            Key.KEY_D: False,
            Key.KEY_Q: False,
            Key.KEY_E: False,
        }

        self._discover_legs()

    @error_catcher
    def _discover_legs(self):
        """
        Every second: scan ROS2 services for /legN/joint_alive, detect newly appeared legs,
        rebuild JointHandler and IkHandler lists, and hook their `.ready` futures so that
        when their first messages arrive we’ll build the syncers. If legs are removed,
        clear the related selected_* states.
        """
        # 1) Remember the previous set of legs, so we can detect removals:
        prev_legs = set(self.current_legs)

        # 2) Scan ROS‐service list to find current legs again:
        svc_list = self.get_service_names_and_types()
        found: Set[int] = set()
        for name, types in svc_list:
            if name.endswith("/joint_alive") and "std_srvs/srv/Empty" in types:
                m = re.match(r"^/leg(\d+)/joint_alive$", name)
                if m:
                    found.add(int(m.group(1)))

        # 3) Figure out which legs are brand‐new vs which have vanished:
        new_legs = found - prev_legs
        removed_legs = prev_legs - found

        # 4) Update our stored current_legs set:
        self.current_legs = found

        # 5) If any legs went away, scrub them out of all “selected_…” sets:
        if removed_legs:
            # Remove from selected_legs list:
            self.selected_legs = [
                l for l in self.selected_legs if l not in removed_legs
            ]

            self.selected_ik_legs = [
                l for l in self.selected_ik_legs if l not in removed_legs
            ]

            # Drop any (leg, joint_name) tuples in selected_joints / inv that belonged to removed legs:
            self.selected_joints = {
                (leg, jn)
                for (leg, jn) in self.selected_joints
                if leg not in removed_legs
            }
            self.selected_joints_inv = {
                (leg, jn)
                for (leg, jn) in self.selected_joints_inv
                if leg not in removed_legs
            }

            # Likewise for the wheel‐joint selections:
            self.selected_wheel_joints = {
                (leg, jn)
                for (leg, jn) in self.selected_wheel_joints
                if leg not in removed_legs
            }
            self.selected_wheel_joints_inv = {
                (leg, jn)
                for (leg, jn) in self.selected_wheel_joints_inv
                if leg not in removed_legs
            }

            self.add_log(
                "I", f"Removed legs {sorted(removed_legs)} → cleared their selections"
            )

        # 6) If any brand‐new legs appeared, create new Joint/IK handlers for all current legs:
        if new_legs:
            self.add_log("I", f"New legs discovered: {sorted(new_legs)}")

            self.joint_handlers = [
                JointHandler(self, l) for l in sorted(self.current_legs)
            ]
            self.ik_handlers = [IkHandler(self, l) for l in sorted(self.current_legs)]

    def _rebuild_joint_syncer(self, _):
        """
        Callback to (re)build the JointSyncerRos whenever any JointHandler
        becomes ready or whenever the selected legs change.
        Gathers all ready JointHandler for your selected legs, tears down
        the old syncer (if present), and creates a fresh JointSyncerRos.
        """
        ready = [
            jh
            for jh in self.joint_handlers
            if jh.ready.done() and jh.limb_number in self.selected_legs
        ]
        if not ready:
            self.add_log("W", "No ready legs are available.")
            return
        # clear old if it exists
        if self.joint_syncer is not None:
            self.joint_syncer.clear()
            self.joint_syncer.last_future.cancel()
        self.joint_syncer = JointSyncerRos(ready, interpolation_delta=np.deg2rad(7))

        ready_legs = [ih.limb_number for ih in ready]
        self.add_log("I", f"Joint Syncer was rebuilt for {ready_legs}.")

        ready_legs = [ih.limb_number for ih in ready]
        self.add_log("I", f"Joint Syncer was rebuilt for {ready_legs}.")

    def _rebuild_wheel_syncer(self, _):
        """
        Callback to (re)build the Wheel (Joint)SyncerRos whenever any JointHandler
        becomes ready or whenever the selected legs change.
        Operates identically to _rebuild_joint_syncer but uses a different
        interpolation_delta tuned for wheels.
        """
        ready = [
            jh
            for jh in self.joint_handlers
            if jh.ready.done() and jh.limb_number in self.selected_legs
        ]
        if not ready:
            self.add_log("W", "No ready legs are available.")
            return
        if self.wheel_syncer is not None:
            self.wheel_syncer.clear()
            self.wheel_syncer.last_future.cancel()
        self.wheel_syncer = JointSyncerRos(ready, interpolation_delta=np.deg2rad(15))

        ready_legs = [ih.limb_number for ih in ready]
        self.add_log("I", f"Wheel Syncer was rebuilt for {ready_legs}.")

        ready_legs = [ih.limb_number for ih in ready]
        self.add_log("I", f"Wheel Syncer was rebuilt for {ready_legs}.")

    def _rebuild_ik_syncer(self, _):
        """
        Callback to (re)build the IkSyncerRos whenever any IkHandler
        becomes ready or whenever the selected legs change.
        Cancels the old syncer (if present) and creates a new one, passing
        in the on_target_delta tuning for smooth IK interpolation.
        """
        ready = [
            ih
            for ih in self.ik_handlers
            if ih.ready.done() and ih.limb_number in self.selected_legs
        ]
        if not ready:
            self.add_log("W", "No ready legs are available.")
            return
        if self.ik_syncer is not None:
            self.ik_syncer.clear()
            self.ik_syncer.last_future.cancel()
        self.ik_syncer = IkSyncerRos(
            ready, on_target_delta=XyzQuat(40, np.deg2rad(0.001))
        )

        ready_legs = [ih.limb_number for ih in ready]
        self.add_log("I", f"IK Syncer was rebuilt for {ready_legs}")

    def select_leg(self, leg_inds: Optional[List[LimbNumber]]):
        """
        Pick which legs to control (None ⇒ all). Filters out legs that don’t exist
        and logs warnings for any missing.
        """
        if not self.current_legs:
            self.add_log("W", "Cannot select: no legs yet")
            return

        if leg_inds is None:
            # select every discovered leg
            self.selected_legs = sorted(self.current_legs)
        else:
            # only keep those that actually exist
            self.selected_legs = [l for l in leg_inds if l in self.current_legs]
            missing = set(leg_inds) - set(self.selected_legs)
            for bad in sorted(missing):
                self.add_log("W", f"Leg {bad} does not exist")

        self.add_log("I", f"Selected leg(s): {self.selected_legs}")
        
        self.update_selections()

<<<<<<< HEAD
=======
        self.update_selections()

>>>>>>> 299bffe3
    def update_selections(self):
        # Remove any joint‐selections whose leg is not in selected_legs
        self.selected_joints = {
            (leg, jn) for (leg, jn) in self.selected_joints if leg in self.selected_legs
        }
        self.selected_joints_inv = {
            (leg, jn)
            for (leg, jn) in self.selected_joints_inv
            if leg in self.selected_legs
        }

        # Same for wheel‐joint selections
        self.selected_wheel_joints = {
            (leg, jn)
            for (leg, jn) in self.selected_wheel_joints
            if leg in self.selected_legs
        }
        self.selected_wheel_joints_inv = {
            (leg, jn)
            for (leg, jn) in self.selected_wheel_joints_inv
            if leg in self.selected_legs
        }

        for jh in self.joint_handlers:
            jh.ready_up()
            jh.ready.add_done_callback(self._rebuild_joint_syncer)
            jh.ready.add_done_callback(self._rebuild_wheel_syncer)

        for ih in self.ik_handlers:
            ih.ready_up()
            ih.ready.add_done_callback(self._rebuild_ik_syncer)

    def no_no_leg(self):
        """
        Ensure at least one leg is selected; if none are, auto-select all discovered legs.
        """
        if self.selected_legs is None:
            self.select_leg(None)
        if not self.selected_legs:
            self.select_leg(None)

    def enter_main_menu(self):
        """
        Switch the TUI into 'main' mode and install top-level key bindings
        for entering each sub-menu.
        """
        self.current_mode = "main"

        self.sub_map = {
            (Key.KEY_L, ANY): [self.enter_leg_mode],
            (Key.KEY_J, ANY): [self.enter_joint_mode],
            (Key.KEY_W, ANY): [self.enter_wheel_mode],
            (Key.KEY_U, ANY): [self.enter_ik_mode],
            ("o", ANY): [self.enter_ik_mode],
            ("x", ANY): [self.enter_joint_mode],
            ("s", ANY): [self.enter_leg_mode],
            ("t", ANY): [self.enter_wheel_mode],
        }

    def enter_leg_mode(self):
        """
        Switch into 'leg_select' mode; map number keys (including multi-digit entry),
        Backspace, Enter, and 'L'/Down arrow to picking legs.
        """
        self._discover_legs()
        self.current_mode = "leg_select"
        self.leg_buffer = ""

        submap: InputMap = {
            (Key.KEY_DOWN, ANY): [lambda: self.select_leg(None)],
            (Key.KEY_L, ANY): [lambda: self.select_leg(None)],
        }

        one2nine_keys = [
            (1, Key.KEY_1),
            (2, Key.KEY_2),
            (3, Key.KEY_3),
            (4, Key.KEY_4),
            (5, Key.KEY_5),
            (6, Key.KEY_6),
            (7, Key.KEY_7),
            (8, Key.KEY_8),
            (9, Key.KEY_9),
        ]
        for n, keyb in one2nine_keys:
            submap.setdefault((keyb, ANY), []).append(lambda n=n: self.select_leg([n]))

        digit_keys = [
            (Key.KEY_0, "0"),
            (Key.KEY_1, "1"),
            (Key.KEY_2, "2"),
            (Key.KEY_3, "3"),
            (Key.KEY_4, "4"),
            (Key.KEY_5, "5"),
            (Key.KEY_6, "6"),
            (Key.KEY_7, "7"),
            (Key.KEY_8, "8"),
            (Key.KEY_9, "9"),
        ]
        for keyb, digit in digit_keys:
            submap.setdefault((keyb, ANY), []).append(
                lambda digit=digit: self._append_leg_digit(digit)
            )

        submap.setdefault((Key.KEY_BACKSPACE, ANY), []).append(
            self._backspace_leg_digit
        )

        submap.setdefault((Key.KEY_RETURN, ANY), []).append(self._confirm_leg_buffer)

        self.sub_map = submap

    def enter_joint_mode(self):
        """
        Switch into 'joint_select' mode; selection of joints for Joint Syncer.
        Map W/S for joint speed, O/L/P for wheel commands, and 0 to zero selected joints.
        Clears the Joint Syncer if it exists.
        """
        self._discover_legs()
        self.current_mode = "joint_select"
        self.no_no_leg()

        self.joint_leg_buffer = ""
        self.active_joint_leg = None

        if self.joint_syncer is not None:
            self.joint_syncer.clear()

        submap: InputMap = {
            (Key.KEY_W, ANY): [lambda: self.move_joints(self.joint_speed)],
            (Key.KEY_S, ANY): [lambda: self.move_joints(-self.joint_speed)],
            (Key.KEY_O, ANY): [lambda: self.move_wheels(self.wheel_speed)],
            (Key.KEY_L, ANY): [lambda: self.move_wheels(-self.wheel_speed)],
            (Key.KEY_P, ANY): [lambda: self.move_wheels(0.0)],
            (Key.KEY_Z, ANY): [self.move_zero],
            (Key.KEY_C, ANY): [
                self.selected_joints.clear,
                self.selected_joints_inv.clear,
            ],
        }

        for keyb, digit in [
            (Key.KEY_0, "0"),
            (Key.KEY_1, "1"),
            (Key.KEY_2, "2"),
            (Key.KEY_3, "3"),
            (Key.KEY_4, "4"),
            (Key.KEY_5, "5"),
            (Key.KEY_6, "6"),
            (Key.KEY_7, "7"),
            (Key.KEY_8, "8"),
            (Key.KEY_9, "9"),
        ]:
            submap.setdefault((keyb, ANY), []).append(
                lambda d=digit: self._append_joint_leg_digit(d)
            )

        # backspace/enter for that buffer
        submap.setdefault((Key.KEY_BACKSPACE, ANY), []).append(
            self._backspace_joint_leg_digit
        )
        submap.setdefault((Key.KEY_RETURN, ANY), []).append(
            self._confirm_joint_leg_buffer
        )

        # once a leg is active, 1–9 toggle that leg’s joint #1–#9
        for idx, keyb in [
            (1, Key.KEY_1),
            (2, Key.KEY_2),
            (3, Key.KEY_3),
            (4, Key.KEY_4),
            (5, Key.KEY_5),
            (6, Key.KEY_6),
            (7, Key.KEY_7),
            (8, Key.KEY_8),
            (9, Key.KEY_9),
        ]:
            submap.setdefault((keyb, ANY), []).append(
                lambda i=idx: self._toggle_joint_for_active_leg(i)
            )

        self.sub_map = submap

    def enter_wheel_mode(self):
        """
        Switch into 'wheel_select' mode; similar to joint mode but selected joints
        are controlled by the Wheel Syncer.
        Clears the Wheel Syncer if it exists.
        """
        self._discover_legs()
        self.current_mode = "wheel_select"
        self.no_no_leg()

        if self.wheel_syncer is not None:
            self.wheel_syncer.clear()

        submap: InputMap = {
            (Key.KEY_W, ANY): [lambda: self.move_joints(self.joint_speed)],
            (Key.KEY_S, ANY): [lambda: self.move_joints(-self.joint_speed)],
            (Key.KEY_O, ANY): [lambda: self.move_wheels(self.wheel_speed)],
            (Key.KEY_L, ANY): [lambda: self.move_wheels(-self.wheel_speed)],
            (Key.KEY_P, ANY): [lambda: self.move_wheels(0.0)],
            (Key.KEY_C, ANY): [
                self.selected_wheel_joints.clear,
                self.selected_wheel_joints_inv.clear,
            ],
        }

        self.sub_map = submap

    def enter_ik_mode(self):
        """
        Switch into 'ik_select' mode; map joystick axes/buttons to starting
        the IK timer and toggling end‐effector vs base‐link reference.
        Clears the IK Syncer if it exists.
        """
        self._discover_legs()
        self.current_mode = "ik_select"
        self.no_no_leg()

        self.ik_leg_buffer = ""

        if self.ik_syncer is not None:
            self.ik_syncer.clear()

        submap = {
            ("stickL", ANY): [self.start_ik_timer],
            ("stickR", ANY): [self.start_ik_timer],
            ("R2", ANY): [self.start_ik_timer],
            ("L2", ANY): [self.start_ik_timer],
            ("R1", ANY): [self.start_ik_timer],
            ("L1", ANY): [self.start_ik_timer],
            ("L1", ANY): [self.start_ik_timer],
            ("x", ANY): [lambda: self.switch_ik_mode(False)],
            ("o", ANY): [lambda: self.switch_ik_mode(True)],
            (Key.KEY_O, ANY): [lambda: self.move_wheels(self.wheel_speed)],
            (Key.KEY_L, ANY): [lambda: self.move_wheels(-self.wheel_speed)],
            (Key.KEY_P, ANY): [lambda: self.move_wheels(0.0)],
            (Key.KEY_M, ANY): [self.switch_ik_mode],
            (Key.KEY_C, ANY): [self.selected_ik_legs.clear],
        }

        digit_keys = [
            (Key.KEY_0, "0"),
            (Key.KEY_1, "1"),
            (Key.KEY_2, "2"),
            (Key.KEY_3, "3"),
            (Key.KEY_4, "4"),
            (Key.KEY_5, "5"),
            (Key.KEY_6, "6"),
            (Key.KEY_7, "7"),
            (Key.KEY_8, "8"),
            (Key.KEY_9, "9"),
        ]
        for keyb, digit in digit_keys:
            submap.setdefault((keyb, ANY), []).append(
                lambda digit=digit: self._append_ik_leg_digit(digit)
            )

        submap.setdefault((Key.KEY_BACKSPACE, ANY), []).append(
            self._backspace_ik_leg_digit
        )

        submap.setdefault((Key.KEY_RETURN, ANY), []).append(self._confirm_ik_leg_buffer)

        self.sub_map = submap

    def move_joints(self, speed: float):
        """
        If any joints are selected, send constant-speed commands to the
        JointSyncerRos using 'speed_safe', flipping sign for inverted joints.
        Clears the Joint Syncer if the selected joints are changed.
        """
        if not self.joint_syncer:
            self.add_log("W", "Joint syncer is not set up.")
            return

        selected_jnames = sorted(jn for (_, jn) in self.selected_joints)
        selected_jnames_inv = sorted(jn for (_, jn) in self.selected_joints_inv)
        if not selected_jnames and not selected_jnames_inv:
            return

        if (selected_jnames + selected_jnames_inv) != self.joints_prev:
            self.joint_syncer.clear()

        start_time = ros_now(self)

        def delta_time():
            nonlocal start_time
            now = ros_now(self)
            out = (now - start_time).sec()
            start_time = now
            return out

        target = {jn: speed for jn in selected_jnames}
        target.update({jn: -speed for jn in selected_jnames_inv})
        self.add_log("I", f"{target}")

        self.joint_syncer.speed_safe(target, delta_time)

        self.joints_prev = selected_jnames + selected_jnames_inv

    def move_wheels(self, v: float, omega: float = 0.0):
        """
        Drive the wheel syncer: linear velocity v plus optional omega for
        differential steering; cancel when both are zero.
        Clears the Wheel Syncer if the selected joints are changed.
        """
        if self.wheel_syncer is None:
            return

        if v == 0.0 and omega == 0.0:
            self.wheel_syncer.last_future.cancel()
            return

        wheel_jnames = sorted(jn for (_, jn) in self.selected_wheel_joints)
        wheel_jnames_inv = sorted(jn for (_, jn) in self.selected_wheel_joints_inv)
        if not wheel_jnames:
            return

        if (wheel_jnames + wheel_jnames_inv) != self.wheels_prev:
            self.wheel_syncer.clear()

        target = {jname: (v + omega) for jname in wheel_jnames}
        target.update({jn: (-v + omega) for jn in wheel_jnames_inv})

        start_time = ros_now(self)

        def delta_time():
            nonlocal start_time
            now = ros_now(self)
            out = (now - start_time).sec()
            start_time = now
            return out

        self.add_log("I", f"{target}")
        self.wheel_syncer.speed_safe(target, delta_time)

        self.wheels_prev = wheel_jnames + wheel_jnames_inv

    def move_ik(self):
        """
        Fired by a 0.1 s timer when any relevant joystick input is active:
        compute Δ-pose from sticks/triggers, assemble per-leg targets
        (relative or absolute), and send to the IK syncer. Stops when sticks go idle.
        Clears the IK Syncer if the selected legs are changed.
        """
        if self.ik_syncer is None:
            return

        ik_by_leg = {ih.limb_number: ih for ih in self.ik_handlers}
        ik_ready_legs = [
            leg
            for leg in self.selected_ik_legs
            if (ih := ik_by_leg.get(leg)) is not None and ih.ready.done()
        ]

        if not ik_ready_legs:
            return

        if ik_ready_legs != self.ik_legs_prev:
            self.ik_syncer.clear()

        bits = self.joy_state.bits
        sticks_active = any_pressed(
            bits,
            [
                "stickR",
                "stickL",
                "R2",
                "L2",
                "R1",
                "L1",
            ],
        )

        if not sticks_active:
            self.ik_syncer.last_future.cancel()
            self.ikTMR.cancel()
            return

        speed_xyz = self.translation_speed  # mm/s
        speed_quat = self.rotation_speed  # rad/s
        delta_xyz = speed_xyz * self.ikTMR.timer_period_ns / 1e9
        delta_quat = speed_quat * self.ikTMR.timer_period_ns / 1e9

        xyz_input = np.empty((3,), dtype=float)

        xyz_input[[0, 1]] = self.joy_state.stickL  # left stick to move
        xyz_input[2] = -self.joy_state.R2 + self.joy_state.L2  # deep triggers to move Z
        r1 = (bits & BUTT_INTS["R1"]) != 0
        l1 = (bits & BUTT_INTS["L1"]) != 0

        x_rot = qt.from_rotation_vector([-l1 + r1, 0, 0])
        y_rot = qt.from_rotation_vector([0, self.joy_state.stickR[0], 0])
        z_rot = qt.from_rotation_vector([0, 0, self.joy_state.stickR[1]])
        rot = (z_rot * y_rot * x_rot) ** delta_quat

        target_pose_stick = Pose(ros_now(self), xyz_input * delta_xyz, rot)
        target_stick = {leg: target_pose_stick for leg in ik_ready_legs}
        target_rel_to_ee = self.ik_syncer.abs_from_rel(target_stick)
        target_rel_to_base = rel_to_base_link(self.ik_syncer, target_stick)

        if self.ee_mode is True:
            target = target_rel_to_ee
        else:
            target = target_rel_to_base

        # self.add_log("I", f"{target_rel_to_ee}")
        self.ik_syncer.lerp_toward(target)

        self.ik_legs_prev = ik_ready_legs

    def move_ik_keyboard(
        self, lin: Flo3 = [0.0, 0.0, 0.0], rvec: Flo3 = [0.0, 0.0, 0.0]
    ):
        """
        Send a small IK velocity update from keyboard input.

        Args:
            lin: 3-vector [vx, vy, vz] (mm/s) for linear velocity.
            rvec: 3-vector [wx, wy, wz] (rad/s) for angular velocity.

        What it does:
          1. Gathers all ready IK legs in `self.selected_ik_legs`.
          2. If that set changed, clears the previous syncer to avoid stale targets.
          3. Computes Δtime since last tick.
          4. Wraps (lin, rvec) into a VelPose stamped now (and transforms
             into base_link frame if not end-effector mode).
          5. Calls `self.ik_syncer.speed_safe(...)` with the per-leg velocities and Δtime.

        Called on each IK-related key press or release.
        """
        if self.ik_syncer is None:
            return

        ik_by_leg = {ih.limb_number: ih for ih in self.ik_handlers}
        ik_ready_legs = [
            leg
            for leg in self.selected_ik_legs
            if (ih := ik_by_leg.get(leg)) is not None and ih.ready.done()
        ]
        if not ik_ready_legs:
            return

        if ik_ready_legs != self.ik_legs_prev:
            self.ik_syncer.clear()

        dt = delta_time(self, self.execTMR.timer_period_ns)

        lin = np.asarray(lin, dtype=float)
        rvec = np.asarray(rvec, dtype=float)

        delta_velpose = VelPose(ros_now(self), lin, rvec)
        target_rel_to_ee = {leg: delta_velpose for leg in ik_ready_legs}
        if self.ee_mode:
            target = target_rel_to_ee
        else:
            target = rel_vel_to_base_link(self.ik_syncer, target_rel_to_ee)
        # self.add_log("I", f"{target}")
        self.ik_syncer.speed_safe(target, dt)

        self.ik_legs_prev = ik_ready_legs

    def _update_ik_from_keys(self):
        """
        Read the current key‐hold flags in self.ik_key_states, compute the
        net translation (lin) and rotation vector (rvec), and then either:
          • call move_ik_keyboard(lin, rvec) to issue a new IK velocity command, or
          • cancel any ongoing IK velocity if no relevant keys are down.
        Ensures you can combine multiple arrow/WSAD/QE presses simultaneously.
        """
        # build net translation
        lin = np.zeros(3, dtype=float)
        if self.ik_key_states[Key.KEY_UP]:
            lin[0] += self.translation_speed
        elif self.ik_key_states[Key.KEY_DOWN]:
            lin[0] -= self.translation_speed

        if self.ik_key_states[Key.KEY_LEFT]:
            lin[1] += self.translation_speed
        elif self.ik_key_states[Key.KEY_RIGHT]:
            lin[1] -= self.translation_speed

        if self.ik_key_states[Key.KEY_I]:
            lin[2] += self.translation_speed
        elif self.ik_key_states[Key.KEY_K]:
            lin[2] -= self.translation_speed

        # build net rotation vector
        rvec = np.zeros(3, dtype=float)
        if self.ik_key_states[Key.KEY_Q]:
            rvec[0] -= self.rotation_speed
        elif self.ik_key_states[Key.KEY_E]:
            rvec[0] += self.rotation_speed

        if self.ik_key_states[Key.KEY_W]:
            rvec[1] += self.rotation_speed
        elif self.ik_key_states[Key.KEY_S]:
            rvec[1] -= self.rotation_speed

        if self.ik_key_states[Key.KEY_A]:
            rvec[2] += self.rotation_speed
        elif self.ik_key_states[Key.KEY_D]:
            rvec[2] -= self.rotation_speed

        if np.any(lin) or np.any(rvec):
            self.move_ik_keyboard(lin=lin, rvec=rvec)
        else:
            if self.ik_syncer is not None:
                self.ik_syncer.last_future.cancel()

    def move_zero(self):
        """
        Send a one-off lerp command to drive all selected joints to zero position.
        Clears the Joint Syncer if the selected joints are changed.
        """
        if self.joint_syncer is None:
            return

        selected_jnames = sorted(jn for (_, jn) in self.selected_joints)
        selected_jnames_inv = sorted(jn for (_, jn) in self.selected_joints_inv)

        if not selected_jnames and not selected_jnames_inv:
            return

        if (selected_jnames + selected_jnames_inv) != self.joints_prev:
            self.joint_syncer.clear()

        self.add_log("I", "Sending the selected joints to zero position.")
        target = {}
        target.update({jname: 0.0 for jname in selected_jnames + selected_jnames_inv})

        zero_future = self.joint_syncer.lerp(target)

        return zero_future

    def switch_ik_mode(self, val: Optional[bool] = None):
        """
        Toggle or set whether IK deltas are interpreted relative to the end
        effector (True) or to the base link (False).
        """
        if val is None:
            self.ee_mode = not self.ee_mode
        else:
            self.ee_mode = val
        self.add_log("I", f"IK mode relative to end effector: {self.ee_mode}")

    def start_ik_timer(self):
        """
        Helper to (re)start the periodic move_ik timer, ensuring a fresh IK
        stream if control resumes after a pause.
        """
        if self.ik_syncer is None:
            return
        if self.ikTMR.is_canceled():
            elapsed = Duration(nanoseconds=self.ikTMR.time_since_last_call())
            if elapsed > Duration(seconds=5):
                self.ik_syncer.clear()
            self.ikTMR.reset()
            self.ikTMR.callback()

    # ───────────────────────────── Keyboard ─────────────────────────────
    @error_catcher
    def key_downSUBCBK(self, msg: Key):
        """
        A callback that connects the pressed key from the keyboard upon arrival of the msg.
        """
        code = msg.code
        mod = msg.modifiers & ~(Key.MODIFIER_NUM | Key.MODIFIER_CAPS)
        connect_mapping(self.main_map, (code, mod))
        connect_mapping(self.sub_map, (code, mod))

        if self.current_mode == "ik_select" and code in self.ik_key_states:
            self.ik_key_states[code] = True
            self._update_ik_from_keys()

    @error_catcher
    def key_upSUBCBK(self, msg: Key):
        """
        A callback that connects the realesed key from the keyboard upon arrival of the msg.
        """
        code = msg.code
        mod = msg.modifiers & ~(Key.MODIFIER_NUM | Key.MODIFIER_CAPS)

        if self.current_mode == "ik_select" and code in self.ik_key_states:
            self.ik_key_states[code] = False
            self._update_ik_from_keys()
        else:
            self.stop_all_joints()

    # ────────────────────────────────────────────────────────────────────

    # ───────────────────────────── JoyStick ─────────────────────────────

    def joy_pressed(self, button_name: ButtonName):
        """Executes for each button that is pressed. Like a callback.

        Args:
            bits: Should only have one single bit set to 1, for 1 single button
        """
        dic_key = (button_name, self.joy_state.bits)
        connect_mapping(self.main_map, dic_key)
        connect_mapping(self.sub_map, dic_key)

    def joy_released(self, button_name: ButtonName):
        """Executes for each button that is released. Like a callback.

        Args:
            bits: Should only have one single bit set to 1, for 1 single button
        """
        dic_key = (button_name, self.joy_state.bits)
        self.stop_all_joints()

    @error_catcher
    def joySUBCBK(self, msg: Joy):
        """Processes incomming joy messages.
        Converts and stores the received state in self.joy_state .
        executes self.joy_pressed and self.joy_released for each button that changed state

        Args:
            msg: Ros2 Joy message type
        """
        self.prev_joy_state = self.joy_state
        self.joy_state = msg_to_JoyBits(msg)

        button_downed: JoyBits = ~self.prev_joy_state.bits & self.joy_state.bits
        downed_names: List[ButtonName] = bits2name(button_downed)
        for name in downed_names:
            self.joy_pressed(name)

        button_upped = self.prev_joy_state.bits & ~self.joy_state.bits
        upped_names: List[ButtonName] = bits2name(button_upped)
        for name in upped_names:
            self.joy_released(name)
        return

    # ────────────────────────────────────────────────────────────────────

    def stop_all_joints(self):
        """
        Utility to clear & cancel both joint and IK syncers’ last futures.
        """
        if self.joint_syncer:
            self.joint_syncer.last_future.cancel()
        if self.ik_syncer:
            self.ik_syncer.last_future.cancel()

    def add_log(self, level: str, msg: str):
        """
        Append a timestamped log entry into the rolling message buffer
        for display in the TUI footer.
        """
        ts = time.strftime("%H:%M:%S")
        self.log_messages.append(f"{ts} [{level}] {msg}")

    def _append_leg_digit(self, d: str):
        """Add one digit to the current leg‐ID buffer."""
        self.leg_buffer += d
        self.add_log("I", f"Leg buffer: {self.leg_buffer}")

    def _backspace_leg_digit(self):
        """Erase the last digit from the leg buffer."""
        self.leg_buffer = self.leg_buffer[:-1]
        self.add_log("I", f"Leg buffer: {self.leg_buffer}")

    def _confirm_leg_buffer(self):
        """Parse and select the buffered leg number, then clear it."""
        if not self.leg_buffer:
            return
        try:
            num = int(self.leg_buffer)
            self.select_leg([num])
        except ValueError:
            self.add_log("W", f"Invalid leg number: {self.leg_buffer}")
        finally:
            self.leg_buffer = ""

    def _append_joint_leg_digit(self, d: str):
        """
        Add a digit to the leg‐ID buffer if no active leg selected.
        Once a leg is active, digit‐presses go straight to joint toggles.
        """
        if self.active_joint_leg is None:
            self.joint_leg_buffer += d
            self.add_log("I", f"Joint-leg buf: {self.joint_leg_buffer}")

    def _backspace_joint_leg_digit(self):
        """
        If we have an active leg, clear it (so you can type a new one).
        Otherwise erase the last digit from the buffer.
        """
        if self.active_joint_leg is not None:
            self.add_log("I", f"Cleared active leg {self.active_joint_leg}")
            self.active_joint_leg = None
        else:
            self.joint_leg_buffer = self.joint_leg_buffer[:-1]
            self.add_log("I", f"Joint-leg buf: {self.joint_leg_buffer}")

    def _confirm_joint_leg_buffer(self):
        if not self.joint_leg_buffer:
            return
        try:
            leg = int(self.joint_leg_buffer)
        except ValueError:
            self.add_log("W", f"Bad leg ID: {self.joint_leg_buffer}")
        else:
            if leg in self.current_legs:
                self.active_joint_leg = leg
                self.add_log("I", f"Active joint leg ▶ {leg}")
            else:
                self.add_log("W", f"Leg {leg} not found")
        finally:
            self.joint_leg_buffer = ""

    def _toggle_joint_for_active_leg(self, idx: int):
        """
        Toggle joint #idx (1-based) on self.active_joint_leg, direct only.
        """
        leg = self.active_joint_leg
        if leg is None:
            self.add_log("W", "No active leg (type its ID + Enter)")
            return

        jh = next(
            (h for h in self.joint_handlers if h.limb_number == leg and h.ready.done()),
            None,
        )
        if not jh:
            self.add_log("W", f"Leg {leg} not ready")
            return

        joints = sorted(jh.tracked)
        if idx - 1 >= len(joints):
            self.add_log("W", f"Leg {leg} has no joint {idx}")
            return

        jn = joints[idx - 1]
        key = (leg, jn)
        # skip if wheel owns it
        if key in self.selected_wheel_joints or key in self.selected_wheel_joints_inv:
            self.add_log("W", f"This joint is being used in the wheel mode.")
            return

        # toggle direct selection only
        if key in self.selected_joints:
            self.selected_joints.remove(key)
        else:
            self.selected_joints.add(key)

        self.log_messages.clear()
        self.add_log("I", f"Joints ▶ {sorted(self.selected_joints)}")

    def _append_ik_leg_digit(self, d: str):
        """Add one digit to the current leg‐ID buffer."""
        self.ik_leg_buffer += d
        self.add_log("I", f"IK Leg buffer: {self.ik_leg_buffer}")

    def _backspace_ik_leg_digit(self):
        """Erase the last digit from the leg buffer."""
        self.ik_leg_buffer = self.ik_leg_buffer[:-1]
        self.add_log("I", f"IK Leg buffer: {self.ik_leg_buffer}")

    def _confirm_ik_leg_buffer(self):
        """Parse and select the buffered leg number, then clear it."""
        if not self.ik_leg_buffer:
            return
        try:
            num = int(self.ik_leg_buffer)
            if num not in self.current_legs:
                return
            self.selected_ik_legs = [num]
            self.add_log("I", f"Selected IK leg: {self.selected_ik_legs}")
        except ValueError:
            self.add_log("W", f"Invalid leg number: {self.ik_leg_buffer}")
        finally:
            self.ik_leg_buffer = ""

    def recover_all(self):
        self.add_log("W", "REPLACE THIS FUNCTION WITH YOUR RECOVER STRATEGY.")

    def recover(self):
        self.add_log("W", "REPLACE THIS FUNCTION WITH YOUR RECOVER STRATEGY.")
        for leg in self.selected_legs:
            return

    def halt_all(self):
        self.add_log("W", "REPLACE THIS FUNCTION WITH YOUR HALTING STRATEGY.")

    def halt(self):
        self.add_log("W", "REPLACE THIS FUNCTION WITH YOUR HALTING STRATEGY.")
        for leg in self.selected_legs:
            return

    def create_main_map(self) -> InputMap:
        """
        Build and return the global key map (Escape ⇒ main menu, Space/Return ⇒ stubs, etc.).
        These keybinds work always.
        """
        return {
            (Key.KEY_R, ANY): [self.recover],
            (Key.KEY_R, Key.MODIFIER_LSHIFT): [self.recover_all],
            (Key.KEY_SPACE, ANY): [self.halt],
            (Key.KEY_SPACE, Key.MODIFIER_LSHIFT): [self.halt_all],
            (Key.KEY_ESCAPE, ANY): [self.clear_screen, self.enter_main_menu],
            ("option", ANY): [self.enter_main_menu],
            ("PS", ANY): [self.halt_all],
        }

    @error_catcher
    def loop(self):
        """
        Runs at ~30 Hz: execute whichever of the three syncers (joint, IK, wheel)
        currently exists.
        """
        if self.joint_syncer is not None:
            self.joint_syncer.execute()
        if self.ik_syncer is not None:
            self.ik_syncer.execute()
        if self.wheel_syncer is not None:
            self.wheel_syncer.execute()

    def clear_screen(self):
        if not hasattr(self, "clear_screen_callback"):
            return
        self.clear_screen_callback()


def main():
    rclpy.init()
    node = OperatorNode()
    threading.Thread(target=rclpy.spin, args=(node,), daemon=True).start()
    from .operator_tui import OperatorTUI

    tui = OperatorTUI(node)
    node.clear_screen_callback = tui.clear_screen

    try:
        tui.run()
    except:
        tui.loop.stop()

    node.destroy_node()
    rclpy.shutdown()


if __name__ == "__main__":
    main()<|MERGE_RESOLUTION|>--- conflicted
+++ resolved
@@ -377,11 +377,6 @@
         
         self.update_selections()
 
-<<<<<<< HEAD
-=======
-        self.update_selections()
-
->>>>>>> 299bffe3
     def update_selections(self):
         # Remove any joint‐selections whose leg is not in selected_legs
         self.selected_joints = {
