"""
Python API to sync the movement of several end_effectors.
This requires ik lvl2 to be running.

Note:
    The ros2 implementation is available in :py:mod:`.ros2.ik_api`.

This high level API alows for multi-end-effector control and syncronization (over several legs). This is the base class where, receiving and sending data to motion stack lvl2 is left to be implemented.
"""

import copy
import warnings
from abc import ABC, abstractmethod
from typing import Awaitable, Callable, Dict, List, Optional, Set, Tuple, Type

import nptyping as nt
import numpy as np

from motion_stack.core.utils.time import Time

from ..core.utils.hypersphere_clamp import clamp_multi_xyz_quat, fuse_xyz_quat
from ..core.utils.math import Flo3, Quaternion, qt
from ..core.utils.pose import Pose, XyzQuat

#: placeholder type for a Future (ROS2 Future, asyncio or concurrent)
FutureType = Awaitable

#: A type alias representing the limb number (end effector index).
LimbNumber = int

#: A dictionary mapping limb numbers to their corresponding poses.
MultiPose = Dict[LimbNumber, Pose]


class SensorSyncWarning(Warning):
    pass


class IkSyncer(ABC):
    r"""One instance controls and syncronises several limbs end-effectors, safely executing trajectory to targets.

    Note:
        This class is an abstract base class, the ros2 implementation is available in :py:class:`.ros2.joint_api.IkSyncerRos`. Hence,  parts of this class are left to be implmented by the interface/runtime: \ :py:meth:`.IkSyncer.FutureT`, :py:meth:`.IkSyncer.sensor`, :py:meth:`.IkSyncer.send_to_lvl2`.

    Important:
        \ :py:meth:`.IkSyncer.execute` must be called to compute, update and send the command.

        One object instance can only execute one target at a time. However, the limbs or targets can change between calls of the same instance, before the previous task is done.

    The trajectory interpolates between two points:

        - The last position (if None: uses sensor, else: last sub-target). This is handled automatically, however ``clear`` resets the last position to None.
        - The input target.

    Several interpolation strategies are available:

     - LERP: :py:meth:`.IkSyncer.lerp`
     - ASAP: :py:meth:`.IkSyncer.asap`
     - Unsafe: :py:meth:`.IkSyncer.unsafe`

    Args:
        interpolation_delta: (mm, rad) During movement, how much divergence is allowed from the path. If exceeded, movement slows down.
        on_target_delta: (mm, rad) Delta at which the trajectory/task is considered finished and the Future is switched to ``done``.
    """

    _COMMAND_DONE_DELTA: XyzQuat[float, float] = XyzQuat(0.01, np.deg2rad(0.01))

    def __init__(
        self,
        interpolation_delta: XyzQuat[float, float] = XyzQuat(40, np.deg2rad(4)),
        on_target_delta: XyzQuat[float, float] = XyzQuat(40, np.deg2rad(4)),
    ) -> None:
        self._interpolation_delta: XyzQuat[float, float] = interpolation_delta
        self._on_target_delta: XyzQuat[float, float] = on_target_delta
        #: Future of the latest task/trajectory that was run.
        self.last_future: FutureType = self.FutureT()

<<<<<<< HEAD
        self.__previous: MultiPose = {}
        self._last_sent: MultiPose = {}
=======
        self._previous: MultiPose = {}
>>>>>>> b3291afe
        self._last_valid: MultiPose = {}
        self._trajectory_task = lambda *_: None

    def execute(self):
        """Executes one step of the task/trajectory.

        This must be called frequently."""
        self._trajectory_task()

    def clear(self):
        """Resets the trajectory starting point onto the current sensor positions.

        Important:
            Use when:
                - The trajectory is stuck unable to interpolate.
                - External motion happened, thus the last position used by the syncer is no longer valid.

        Caution:
            At task creation, if the syncer applies `clear()` automatically, `SensorSyncWarning` is issued. Raise the warning as an error to interupt operation if needed.
        """
        self.__previous = {}
        self._last_valid = {}

    def lerp(self, target: MultiPose) -> FutureType:
        """Starts executing a lerp trajectory toward the target.

        LERP: all joints reach the target at the same time.

        Returns:
            Future of the task. Done when sensors are on target.
        """
        return self._make_motion(target, self.lerp_toward)

    def asap(self, target: MultiPose) -> FutureType:
        """Starts executing a asap trajectory toward the target.

        ASAP: (Not Implemented) joints will reach their tagets indepently, as fast as possible.

        Returns:
            Future of the task. Done when sensors are on target.
        """
        return self._make_motion(target, self.asap_toward)

    def unsafe(self, target: MultiPose) -> FutureType:
        """Starts executing a unsafe trajectory toward the target.

        Unsafe: Similar to ASAP except the final target is sent directly to the IK, so the movement will not stop in case of crash, errors, network issue AND you cannot cancel it.

        Returns:
            Future of the task. Done when sensors are on target.
        """
        return self._make_motion(target, self.unsafe_toward)

    def abs_from_rel(self, offset: MultiPose) -> MultiPose:
        """Absolute position of the MultiPose that corresponds to the given relative offset.

        Example:
            *joint_1* is at 45 deg, offset is 20 deg. Return will be 65 deg.

        Args:
            offset: Relative postion.

        Returns:
            Absolute position.
        """
        track = set(offset.keys())
        prev = self._previous_point(track)
        return {
            key: Pose(
                offset[key].time,
                prev[key].xyz + qt.rotate_vectors(prev[key].quat, offset[key].xyz),
                prev[key].quat * offset[key].quat,
            )
            for key in track
        }

    @abstractmethod
    def send_to_lvl2(self, ee_targets: MultiPose):
        """Sends ik command to lvl2.

        Important:
            This method must be implemented by the runtime/interface.

        Note:
            Default ROS2 implementation: :py:meth:`.ros2.ik_api.IkSyncerRos.send_to_lvl2`

        Args:
            states: Ik target to be sent to lvl1
        """
        ...

    @property
    @abstractmethod
    def FutureT(self) -> Type[FutureType]:
        """Class of Future to use: ROS2 Future, asyncio or concurrent.

        Important:
            This method must be implemented by the runtime/interface.

        Default ROS2 implementation::
            return rclpy.task.Future

        Returns:
            The Future class (not an instance).
        """
        ...

    @property
    @abstractmethod
    def sensor(self) -> MultiPose:
        """Is called when sensor data is need.

        Important:
            This method must be implemented by the runtime/interface.

        Note:
            Default ROS2 implementation: :py:meth:`.ros2.joint_api.JointSyncerRos.sensor`

        Returns:

        """
        ...

    def _previous_point(self, track: Set[LimbNumber]) -> MultiPose:
        """
        Args:
            track: Joints to consider.

        Returns:
            Previous point in the trajectory. If missing data, uses sensor.

        """
        missing = track - set(self.__previous.keys())
        if not missing:
            return self.__previous
        sensor = self.sensor
        available = set(sensor.keys())
        for name in missing & available:
            self.__previous[name] = sensor[name]
        return self.__previous

    def _update_previous_point(self, data: MultiPose) -> None:
        data = copy.deepcopy(data)
        self.__previous.update(data)
        return

    def _get_last_valid(self, track: Set[LimbNumber]) -> MultiPose:
        """
        Args:
            track: Joints to consider.

        Returns:
            Previous point in the trajectory. If missing data, uses sensor.

        """
        missing = track - set(self._last_valid.keys())
        if not missing:
            return self._last_valid
        sensor = self.sensor
        available = set(sensor.keys())
        for name in missing & available:
            self._last_valid[name] = sensor[name]
        return self._last_valid

    def _set_last_valid(self, data: MultiPose) -> None:
        data = copy.deepcopy(data)
        self._last_valid.update(data)
        return

    def _center_and_previous(self, track: Set[LimbNumber]):
        center = self.sensor
        assert (
            set(center.keys()) >= track
        ), f"Sensor does not have required end-effector data. "
        f"target joints {track} is not a subsets of the sensor set {set(center.keys())}."

        previous = self._previous_point(track)
        assert (
            set(previous.keys()) >= track
        ), f"Previous step does not have required end-effector data. "
        f"Target joints {track} is not a subsets of the sensor set {set(previous.keys())}."
        return center, previous

    def _get_lerp_step(
        self, start: MultiPose, target: MultiPose
    ) -> Tuple[MultiPose, bool]:
        """Result of a single step of lerp."""
        track = set(target.keys())
        order = list(target.keys())

        center, _ = self._center_and_previous(track)
        previous = start

        clamped = clamp_multi_xyz_quat(
            start=_order_dict2list(order, previous),
            center=_order_dict2list(order, center),
            end=_order_dict2list(order, target),
            radii=self._interpolation_delta,
        )
        validity = not bool(np.any(np.isnan(fuse_xyz_quat(clamped))))
        return {
            k: Pose(Time(0), v.xyz, v.quat) for k, v in zip(order, clamped)
        }, validity

    def _get_asap_step(
        self, start: MultiPose, target: MultiPose
    ) -> Tuple[MultiPose, bool]:
        """Result of a single step of asap."""
        return NotImplemented, True

    def _get_unsafe_step(
        self, start: MultiPose, target: MultiPose
    ) -> Tuple[MultiPose, bool]:
        """Result of a single step of unsafe."""
        return target, True

    def _traj_toward(
        self,
        target: MultiPose,
        step_func: Callable[[MultiPose, MultiPose], Tuple[MultiPose, bool]],
        start: Optional[MultiPose] = None,
    ) -> bool:
        """Executes a step of the given step function."""
        order = list(target.keys())
        tracked = set(order)
        prev = self._previous_point(tracked)
        if start is None:
            start = prev

        next, valid = step_func(start, target)

        command_done = _multipose_close(
            set(target.keys()), target, prev, atol=self._COMMAND_DONE_DELTA
        ) and valid

        if not command_done:
            # print(valid)
            if valid:
                self._set_last_valid(next)
            else:
                sens, _ = self._center_and_previous(tracked)
                next, valid = step_func(sens, self._get_last_valid(set(order)))
            self.send_to_lvl2(next)
            self._update_previous_point(next)

        if not command_done:
            return False

        on_target = _multipose_close(
            set(target.keys()), target, self.sensor, atol=self._on_target_delta
        )
        return on_target

    def unsafe_toward(
        self, target: MultiPose, start: Optional[MultiPose] = None
    ) -> bool:
        """Executes one single unsafe step.

        Returns:
            True if trajectory finished
        """
        return self._traj_toward(target, self._get_unsafe_step, start=start)

    def asap_toward(self, target: MultiPose, start: Optional[MultiPose] = None) -> bool:
        """Executes one single asap step.

        Returns:
            True if trajectory finished
        """
        return self._traj_toward(target, self._get_asap_step, start=start)

    def lerp_toward(self, target: MultiPose, start: Optional[MultiPose] = None) -> bool:
        """Executes one single lerp step.

        Returns:
            True if trajectory finished
        """
        return self._traj_toward(target, self._get_lerp_step, start=start)

    def _define_pose(self, multi_pose: MultiPose):
        """Replaces in place None with the latest send data or sensor."""
        prev = self._previous_point(set(multi_pose.keys()))
        for key, pose in multi_pose.items():
            if pose.time is None:
                pose.time = Time(0)
            if pose.xyz is None:
                pose.xyz = prev[key].xyz
            if pose.quat is None:
                pose.quat = prev[key].quat

    def _make_motion(
        self,
        target: MultiPose,
        toward_func: Callable[[MultiPose, Optional[MultiPose]], bool],
    ) -> FutureType:
        """Makes the trajectory task using the toward function.

        Args:
            target: key = joint name ; value = joint angle
            toward_func: Function executing a step toward the target.

        Returns:
            Future of the task. Done when sensorare on target.
        """
        future = self.FutureT()

        track = set(target.keys())
        center, prev = self._center_and_previous(track)
        self._define_pose(target)
        if not _multipose_close(track, prev, center, atol=self._interpolation_delta):
            warnings.warn(
                "Syncer is out of sync with sensor data. Calling `syncer.clear()` to reset the syncer onto the sensor position. Raise this warning as an error to interupt operations.",
                SensorSyncWarning,
                stacklevel=3,
            )
            self.clear()

        target = copy.deepcopy(target)
        prev = copy.deepcopy(prev)

        def step_toward_target():
            if future.cancelled():
                return
            if future.done():
                return

            move_done = toward_func(target, prev)
            if move_done:
                future.set_result(move_done)
                self._update_previous_point(target)

        self._trajectory_task = step_toward_target
        self.last_future = future
        self.execute()
        return future


def _order_dict2list(
    order: List[LimbNumber], data: MultiPose
) -> List[XyzQuat[Flo3, Quaternion]]:
    """return List[XyzQuat[Flo3, Quaternion]] given the order"""
    return [XyzQuat(data[k].xyz, data[k].quat) for k in order]


def _multipose_close(
    track: Set[int], a: MultiPose, b: MultiPose, atol: XyzQuat[float, float]
):
    """True if all tracked poses are close"""
    # print(a,b)
    for key in track:
        # print(key)
        close_enough = (a[key] - b[key]).close2zero(atol=atol)
        if not close_enough:
            return False
    return True<|MERGE_RESOLUTION|>--- conflicted
+++ resolved
@@ -75,12 +75,8 @@
         #: Future of the latest task/trajectory that was run.
         self.last_future: FutureType = self.FutureT()
 
-<<<<<<< HEAD
         self.__previous: MultiPose = {}
         self._last_sent: MultiPose = {}
-=======
-        self._previous: MultiPose = {}
->>>>>>> b3291afe
         self._last_valid: MultiPose = {}
         self._trajectory_task = lambda *_: None
 
