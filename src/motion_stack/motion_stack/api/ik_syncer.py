--- conflicted
+++ resolved
@@ -11,11 +11,7 @@
 import copy
 import warnings
 from abc import ABC, abstractmethod
-<<<<<<< HEAD
 from typing import Awaitable, Callable, Dict, List, Optional, Set, Tuple
-=======
-from typing import Awaitable, Callable, Dict, List, Set, Type
->>>>>>> 86700a48
 
 import nptyping as nt
 import numpy as np
