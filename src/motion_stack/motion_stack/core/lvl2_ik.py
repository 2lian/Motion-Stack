--- conflicted
+++ resolved
@@ -373,20 +373,12 @@
 
         self.last_sent: NDArray = angles.copy()
         now = self.now()
-<<<<<<< HEAD
-        states = [
-            JState(name=n, position=a, time=now)
-            for n, a in zip(self.joint_names, angles)
-        ]
-        self.send_to_lvl1(states)
-=======
         # states = [
             # JState(name=n, position=a, time=now) for n, a in zip(self.joint_names, angles)
         # ]
         # self.send_to_lvl1(states)
         target = {name: angle for name, angle in zip(self.joint_names, angles)}
         self.joint_syncer.lerp(target)
->>>>>>> 849a3f16
         return
 
     def send_to_lvl1(self, states: List[JState]):
