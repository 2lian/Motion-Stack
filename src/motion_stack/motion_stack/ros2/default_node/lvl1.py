--- conflicted
+++ resolved
@@ -88,11 +88,7 @@
             comms.input.motor_sensor.type,
             comms.input.motor_sensor.name,
             ros2js_wrap(lvl0_input),
-<<<<<<< HEAD
             qos_profile=comms.input.motor_sensor.qos,
-=======
-            1,
->>>>>>> a253169a
         )
 
     def publish_to_lvl0(self, states: List[JState]):
@@ -105,14 +101,18 @@
 
     def frequently_send_to_lvl2(self, send_function: Callable[[], None]):
         """"""
-        tmr = self.create_timer(1 / self.core.ms_param["mvmt_update_rate"], send_function)
+        tmr = self.create_timer(
+            1 / self.core.ms_param["mvmt_update_rate"], send_function
+        )
         # self.core.error(tmr.timer_period_ns/1e9)
 
     def startup_action(self, core: JointCore):
         """"""
         core.send_empty_command_to_lvl0()
         # self.get_logger().error("hey")
-        self.create_service(self.alive_srv.type, self.alive_srv.name, lambda req, res: res)
+        self.create_service(
+            self.alive_srv.type, self.alive_srv.name, lambda req, res: res
+        )
 
 
 def create_advertise_service(node: Node, lvl1: JointCore):
@@ -133,8 +133,12 @@
         none2nan = lambda x: x if x is not None else np.nan
         res.js = JointState(
             name=names,
-            position=[none2nan(h._sensor.position) for h in lvl1.jointHandlerDic.values()],
-            velocity=[none2nan(h._sensor.velocity) for h in lvl1.jointHandlerDic.values()],
+            position=[
+                none2nan(h._sensor.position) for h in lvl1.jointHandlerDic.values()
+            ],
+            velocity=[
+                none2nan(h._sensor.velocity) for h in lvl1.jointHandlerDic.values()
+            ],
             effort=[none2nan(h._sensor.effort) for h in lvl1.jointHandlerDic.values()],
         )
 
