<?xml version="1.0" encoding="utf-8"?>
<!-- This URDF was automatically created by SolidWorks to URDF Exporter! Originally created by Stephen Brawner (brawner@gmail.com) 
     Commit Version: 1.6.0-4-g7f85cfe  Build Version: 1.6.7995.38578
     For more information, please see http://wiki.ros.org/sw_urdf_exporter -->
<robot xmlns:xacro="http://www.ros.org/wiki/xacro" name="hero_wheel_module">

  <xacro:macro name="add_wheel" params="prefix:=11">  

  <xacro:property name="ThisPackage" value="ros2_m_hero_pkg" />
<<<<<<< HEAD
  <xacro:property name="MeshPath" value="package://${ThisPackage}/meshes/hero_wheel_module/raw" />
=======
  <xacro:property name="MeshPath" value="package://${ThisPackage}/meshes/hero_wheel_module/optimised" />
  <!-- <xacro:property name="MeshPath" value="package://${ThisPackage}/meshes/hero_wheel_module/raw" /> -->
>>>>>>> 849a3f16

  <xacro:property name="mesh_extension" value="STL" />

  <!-- PREFIX BELOW IS FOR TESTING. TODO: REMOVE -->
  <!-- <xacro:property name="prefix" value = "wm1"/> -->

  <link name="${prefix}body">
    <inertial>
      <origin xyz="0.056173 0 -0.057088" rpy="0 0 0" />
      <mass value="10.64" />
      <inertia ixx="0.0025681" ixy="-4.8803E-05" ixz="-0.0005558" iyy="0.0040357" iyz="-4.8753E-05" izz="0.0025657" />
    </inertial>
    <visual>
      <origin xyz="0 0 0" rpy="0 0 0" />
      <geometry>
        <mesh filename="${MeshPath}/base_link.${mesh_extension}"/>
      </geometry>
      <material name="">
        <color rgba="0.79216 0.81961 0.93333 1" />
      </material>
    </visual>
    <collision>
      <origin xyz="0 0 0" rpy="0 0 0" />
      <geometry>
        <mesh filename="${MeshPath}/base_link.${mesh_extension}" />
      </geometry>
    </collision>
  </link>
  <link name="${prefix}left">
    <inertial>
      <origin xyz="0 0 -0.044735" rpy="0 0 0" />
      <mass value="5.7" />
      <inertia ixx="0.10868" ixy="-0.0011835" ixz="9.2131E-05" iyy="0.093396" iyz="0.0011967" izz="0.16995" />
    </inertial>
    <visual>
      <origin xyz="0 0 0" rpy="0 0 0" />
      <geometry>
        <mesh filename="${MeshPath}/wheel_left.${mesh_extension}" />
      </geometry>
      <material name="">
        <color rgba="0.82353 0.82353 1 1" />
      </material>
    </visual>
    <collision>
      <origin xyz="0 0 0" rpy="0 0 0" />
      <geometry>
        <mesh filename="${MeshPath}/wheel_left.${mesh_extension}" />
      </geometry>
    </collision>
  </link>
  <joint name="${prefix}left_joint" type="continuous">
  <origin xyz="0 -0.286 0" rpy="${pi/2} 0 0" />
    <parent link="${prefix}body" />
    <child link="${prefix}left" />
    <axis xyz="0 0 1" />
    <!-- <limit lower="0" upper="0" effort="0" velocity="0" /> -->
  </joint>
  <link name="${prefix}right">
    <inertial>
      <origin xyz="0 0 -0.044734" rpy="0 0 0" />
      <mass value="5.7" />
      <inertia ixx="0.089717" ixy="-1.4747E-08" ixz="6.8276E-09" iyy="0.089717" iyz="1.1155E-08" izz="0.14746" />
    </inertial>
    <visual>
      <origin xyz="0 0 0" rpy="0 0 0" />
      <geometry>
        <mesh filename="${MeshPath}/wheel_right.${mesh_extension}" />
      </geometry>
      <material name="">
        <color rgba="0.82353 0.82353 1 1" />
      </material>
    </visual>
    <collision>
      <origin xyz="0 0 0" rpy="0 0 0" />
      <geometry>
        <mesh filename="${MeshPath}/wheel_right.${mesh_extension}" />
      </geometry>
    </collision>
  </link>
  <joint name="${prefix}right_joint" type="continuous">
    <origin xyz="0 0.286 0" rpy="${-pi/2} 0 0" />
    <parent link="${prefix}body" />
    <child link="${prefix}right" />
    <axis xyz="0 0 1" />
    <!-- <limit lower="0" upper="0" effort="0" velocity="0" /> -->
  </joint>

  <link name="${prefix}in"/>
  <link name="${prefix}center"/>
  <link name="${prefix}out"/>

  <joint name="${prefix}fix" type="fixed">
  <origin xyz="0 0 -0.16" rpy="0 ${pi/4} ${0}"/>
    <parent link="${prefix}in"/>
    <child link="${prefix}body"/>
  </joint>

  <joint name="${prefix}cent_fix" type="fixed">
  <origin xyz="0 0 -0.16" rpy="0 0 0"/>
    <parent link="${prefix}in"/>
    <child link="${prefix}center"/>
  </joint>

  <joint name="${prefix}cen2out" type="fixed">
  <origin xyz="0.15 0 0" rpy="0 ${pi/2} 0"/>
    <parent link="${prefix}center"/>
    <child link="${prefix}out"/>
    <axis xyz="0 0 0"/>
  </joint>
  </xacro:macro>  
</robot>
<|MERGE_RESOLUTION|>--- conflicted
+++ resolved
@@ -1,126 +1,122 @@
-<?xml version="1.0" encoding="utf-8"?>
-<!-- This URDF was automatically created by SolidWorks to URDF Exporter! Originally created by Stephen Brawner (brawner@gmail.com) 
-     Commit Version: 1.6.0-4-g7f85cfe  Build Version: 1.6.7995.38578
-     For more information, please see http://wiki.ros.org/sw_urdf_exporter -->
-<robot xmlns:xacro="http://www.ros.org/wiki/xacro" name="hero_wheel_module">
-
-  <xacro:macro name="add_wheel" params="prefix:=11">  
-
-  <xacro:property name="ThisPackage" value="ros2_m_hero_pkg" />
-<<<<<<< HEAD
-  <xacro:property name="MeshPath" value="package://${ThisPackage}/meshes/hero_wheel_module/raw" />
-=======
-  <xacro:property name="MeshPath" value="package://${ThisPackage}/meshes/hero_wheel_module/optimised" />
-  <!-- <xacro:property name="MeshPath" value="package://${ThisPackage}/meshes/hero_wheel_module/raw" /> -->
->>>>>>> 849a3f16
-
-  <xacro:property name="mesh_extension" value="STL" />
-
-  <!-- PREFIX BELOW IS FOR TESTING. TODO: REMOVE -->
-  <!-- <xacro:property name="prefix" value = "wm1"/> -->
-
-  <link name="${prefix}body">
-    <inertial>
-      <origin xyz="0.056173 0 -0.057088" rpy="0 0 0" />
-      <mass value="10.64" />
-      <inertia ixx="0.0025681" ixy="-4.8803E-05" ixz="-0.0005558" iyy="0.0040357" iyz="-4.8753E-05" izz="0.0025657" />
-    </inertial>
-    <visual>
-      <origin xyz="0 0 0" rpy="0 0 0" />
-      <geometry>
-        <mesh filename="${MeshPath}/base_link.${mesh_extension}"/>
-      </geometry>
-      <material name="">
-        <color rgba="0.79216 0.81961 0.93333 1" />
-      </material>
-    </visual>
-    <collision>
-      <origin xyz="0 0 0" rpy="0 0 0" />
-      <geometry>
-        <mesh filename="${MeshPath}/base_link.${mesh_extension}" />
-      </geometry>
-    </collision>
-  </link>
-  <link name="${prefix}left">
-    <inertial>
-      <origin xyz="0 0 -0.044735" rpy="0 0 0" />
-      <mass value="5.7" />
-      <inertia ixx="0.10868" ixy="-0.0011835" ixz="9.2131E-05" iyy="0.093396" iyz="0.0011967" izz="0.16995" />
-    </inertial>
-    <visual>
-      <origin xyz="0 0 0" rpy="0 0 0" />
-      <geometry>
-        <mesh filename="${MeshPath}/wheel_left.${mesh_extension}" />
-      </geometry>
-      <material name="">
-        <color rgba="0.82353 0.82353 1 1" />
-      </material>
-    </visual>
-    <collision>
-      <origin xyz="0 0 0" rpy="0 0 0" />
-      <geometry>
-        <mesh filename="${MeshPath}/wheel_left.${mesh_extension}" />
-      </geometry>
-    </collision>
-  </link>
-  <joint name="${prefix}left_joint" type="continuous">
-  <origin xyz="0 -0.286 0" rpy="${pi/2} 0 0" />
-    <parent link="${prefix}body" />
-    <child link="${prefix}left" />
-    <axis xyz="0 0 1" />
-    <!-- <limit lower="0" upper="0" effort="0" velocity="0" /> -->
-  </joint>
-  <link name="${prefix}right">
-    <inertial>
-      <origin xyz="0 0 -0.044734" rpy="0 0 0" />
-      <mass value="5.7" />
-      <inertia ixx="0.089717" ixy="-1.4747E-08" ixz="6.8276E-09" iyy="0.089717" iyz="1.1155E-08" izz="0.14746" />
-    </inertial>
-    <visual>
-      <origin xyz="0 0 0" rpy="0 0 0" />
-      <geometry>
-        <mesh filename="${MeshPath}/wheel_right.${mesh_extension}" />
-      </geometry>
-      <material name="">
-        <color rgba="0.82353 0.82353 1 1" />
-      </material>
-    </visual>
-    <collision>
-      <origin xyz="0 0 0" rpy="0 0 0" />
-      <geometry>
-        <mesh filename="${MeshPath}/wheel_right.${mesh_extension}" />
-      </geometry>
-    </collision>
-  </link>
-  <joint name="${prefix}right_joint" type="continuous">
-    <origin xyz="0 0.286 0" rpy="${-pi/2} 0 0" />
-    <parent link="${prefix}body" />
-    <child link="${prefix}right" />
-    <axis xyz="0 0 1" />
-    <!-- <limit lower="0" upper="0" effort="0" velocity="0" /> -->
-  </joint>
-
-  <link name="${prefix}in"/>
-  <link name="${prefix}center"/>
-  <link name="${prefix}out"/>
-
-  <joint name="${prefix}fix" type="fixed">
-  <origin xyz="0 0 -0.16" rpy="0 ${pi/4} ${0}"/>
-    <parent link="${prefix}in"/>
-    <child link="${prefix}body"/>
-  </joint>
-
-  <joint name="${prefix}cent_fix" type="fixed">
-  <origin xyz="0 0 -0.16" rpy="0 0 0"/>
-    <parent link="${prefix}in"/>
-    <child link="${prefix}center"/>
-  </joint>
-
-  <joint name="${prefix}cen2out" type="fixed">
-  <origin xyz="0.15 0 0" rpy="0 ${pi/2} 0"/>
-    <parent link="${prefix}center"/>
-    <child link="${prefix}out"/>
-    <axis xyz="0 0 0"/>
-  </joint>
-  </xacro:macro>  
-</robot>
+<?xml version="1.0" encoding="utf-8"?>
+<!-- This URDF was automatically created by SolidWorks to URDF Exporter! Originally created by Stephen Brawner (brawner@gmail.com) 
+     Commit Version: 1.6.0-4-g7f85cfe  Build Version: 1.6.7995.38578
+     For more information, please see http://wiki.ros.org/sw_urdf_exporter -->
+<robot xmlns:xacro="http://www.ros.org/wiki/xacro" name="hero_wheel_module">
+
+  <xacro:macro name="add_wheel" params="prefix:=11">  
+
+  <xacro:property name="ThisPackage" value="ros2_m_hero_pkg" />
+  <!-- <xacro:property name="MeshPath" value="package://${ThisPackage}/meshes/hero_wheel_module/optimised" /> -->
+  <xacro:property name="MeshPath" value="package://${ThisPackage}/meshes/hero_wheel_module/raw" />
+
+  <xacro:property name="mesh_extension" value="STL" />
+
+  <!-- PREFIX BELOW IS FOR TESTING. TODO: REMOVE -->
+  <!-- <xacro:property name="prefix" value = "wm1"/> -->
+
+  <link name="${prefix}body">
+    <inertial>
+      <origin xyz="0.056173 0 -0.057088" rpy="0 0 0" />
+      <mass value="10.64" />
+      <inertia ixx="0.0025681" ixy="-4.8803E-05" ixz="-0.0005558" iyy="0.0040357" iyz="-4.8753E-05" izz="0.0025657" />
+    </inertial>
+    <visual>
+      <origin xyz="0 0 0" rpy="0 0 0" />
+      <geometry>
+        <mesh filename="${MeshPath}/base_link.${mesh_extension}"/>
+      </geometry>
+      <material name="">
+        <color rgba="0.79216 0.81961 0.93333 1" />
+      </material>
+    </visual>
+    <collision>
+      <origin xyz="0 0 0" rpy="0 0 0" />
+      <geometry>
+        <mesh filename="${MeshPath}/base_link.${mesh_extension}" />
+      </geometry>
+    </collision>
+  </link>
+  <link name="${prefix}left">
+    <inertial>
+      <origin xyz="0 0 -0.044735" rpy="0 0 0" />
+      <mass value="5.7" />
+      <inertia ixx="0.10868" ixy="-0.0011835" ixz="9.2131E-05" iyy="0.093396" iyz="0.0011967" izz="0.16995" />
+    </inertial>
+    <visual>
+      <origin xyz="0 0 0" rpy="0 0 0" />
+      <geometry>
+        <mesh filename="${MeshPath}/wheel_left.${mesh_extension}" />
+      </geometry>
+      <material name="">
+        <color rgba="0.82353 0.82353 1 1" />
+      </material>
+    </visual>
+    <collision>
+      <origin xyz="0 0 0" rpy="0 0 0" />
+      <geometry>
+        <mesh filename="${MeshPath}/wheel_left.${mesh_extension}" />
+      </geometry>
+    </collision>
+  </link>
+  <joint name="${prefix}left_joint" type="continuous">
+  <origin xyz="0 -0.286 0" rpy="${pi/2} 0 0" />
+    <parent link="${prefix}body" />
+    <child link="${prefix}left" />
+    <axis xyz="0 0 1" />
+    <!-- <limit lower="0" upper="0" effort="0" velocity="0" /> -->
+  </joint>
+  <link name="${prefix}right">
+    <inertial>
+      <origin xyz="0 0 -0.044734" rpy="0 0 0" />
+      <mass value="5.7" />
+      <inertia ixx="0.089717" ixy="-1.4747E-08" ixz="6.8276E-09" iyy="0.089717" iyz="1.1155E-08" izz="0.14746" />
+    </inertial>
+    <visual>
+      <origin xyz="0 0 0" rpy="0 0 0" />
+      <geometry>
+        <mesh filename="${MeshPath}/wheel_right.${mesh_extension}" />
+      </geometry>
+      <material name="">
+        <color rgba="0.82353 0.82353 1 1" />
+      </material>
+    </visual>
+    <collision>
+      <origin xyz="0 0 0" rpy="0 0 0" />
+      <geometry>
+        <mesh filename="${MeshPath}/wheel_right.${mesh_extension}" />
+      </geometry>
+    </collision>
+  </link>
+  <joint name="${prefix}right_joint" type="continuous">
+    <origin xyz="0 0.286 0" rpy="${-pi/2} 0 0" />
+    <parent link="${prefix}body" />
+    <child link="${prefix}right" />
+    <axis xyz="0 0 1" />
+    <!-- <limit lower="0" upper="0" effort="0" velocity="0" /> -->
+  </joint>
+
+  <link name="${prefix}in"/>
+  <link name="${prefix}center"/>
+  <link name="${prefix}out"/>
+
+  <joint name="${prefix}fix" type="fixed">
+  <origin xyz="0 0 -0.16" rpy="0 ${pi/4} ${0}"/>
+    <parent link="${prefix}in"/>
+    <child link="${prefix}body"/>
+  </joint>
+
+  <joint name="${prefix}cent_fix" type="fixed">
+  <origin xyz="0 0 -0.16" rpy="0 0 0"/>
+    <parent link="${prefix}in"/>
+    <child link="${prefix}center"/>
+  </joint>
+
+  <joint name="${prefix}cen2out" type="fixed">
+  <origin xyz="0.15 0 0" rpy="0 ${pi/2} 0"/>
+    <parent link="${prefix}center"/>
+    <child link="${prefix}out"/>
+    <axis xyz="0 0 0"/>
+  </joint>
+  </xacro:macro>  
+</robot>