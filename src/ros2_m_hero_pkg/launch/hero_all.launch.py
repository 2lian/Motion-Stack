from typing import Any, Dict, Final, Iterable, List, Union

import numpy as np
from launch_ros.parameter_descriptions import ParameterValue
from motion_stack.api.launch.builder import command_from_xacro_path, xacro_path_from_pkg

from ros2_m_hero_pkg.launch.mh_unified import (
    CASE,
    LEG1,
    LEG2,
    LEG3,
    LEG4,
    LevelBuilder,
    is_wheel,
    urdf_from_name,
    xacro_path_from_name,
)

LEGS_DIC: Dict[int, Union[str, int]] = {  # leg number -> end effector
<<<<<<< HEAD
    # 1: 0,
    # 2: 0,
    # 3: 0,
    4: 0,
    # 11: "wheel11_in",
    # 12: "wheel12_in",
    # 13: "wheel13_in",
=======
    1: "leg1gripper2_straight",
    2: "leg2gripper2_straight",
    3: "leg3gripper2_straight",
    4: "leg4gripper2_straight",
    11: "wheel11_in",
    12: "wheel12_in",
    13: "wheel13_in",
>>>>>>> 17861afd
    14: "wheel14_in",
}

class ModifiedBuilder(LevelBuilder):
    """change 1 function of the LevelBuilder to publish the right tf"""

    def __init__(self, urdf, leg_dict, params_overwrite=dict()):
        super().__init__(urdf, leg_dict, params_overwrite)

    def make_leg_param(self, leg_index: int, ee_name: Union[None, str, int]) -> Dict:
        # here the legs load their individual urdf
        p = super().make_leg_param(leg_index, ee_name)
        if not is_wheel(leg_index):
            p["start_coord"] = [np.nan, np.nan, np.nan]
            p["urdf_path"] = "NONE"
            p["urdf"] = ParameterValue(
                urdf_from_name("hero_7dof", options=f"number:={leg_index}"),
                value_type=str,
            )
        else:
            pass # todo individual wheels later ... one day
        return p


builder = ModifiedBuilder(urdf_from_name("hero_all"), LEGS_DIC)


def generate_launch_description():
    return builder.make_description()<|MERGE_RESOLUTION|>--- conflicted
+++ resolved
@@ -17,23 +17,13 @@
 )
 
 LEGS_DIC: Dict[int, Union[str, int]] = {  # leg number -> end effector
-<<<<<<< HEAD
-    # 1: 0,
-    # 2: 0,
-    # 3: 0,
-    4: 0,
+    # 1: "leg1gripper2_straight",
+    # 2: "leg2gripper2_straight",
+    # 3: "leg3gripper2_straight",
+    4: "leg4gripper2_straight",
     # 11: "wheel11_in",
     # 12: "wheel12_in",
     # 13: "wheel13_in",
-=======
-    1: "leg1gripper2_straight",
-    2: "leg2gripper2_straight",
-    3: "leg3gripper2_straight",
-    4: "leg4gripper2_straight",
-    11: "wheel11_in",
-    12: "wheel12_in",
-    13: "wheel13_in",
->>>>>>> 17861afd
     14: "wheel14_in",
 }
 
