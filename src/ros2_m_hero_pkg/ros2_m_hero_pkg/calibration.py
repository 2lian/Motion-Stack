from os import environ
from os.path import join

import matplotlib
from easy_robot_control.utils.joint_state_util import js_from_ros
from sensor_msgs.msg import JointState

matplotlib.use("Agg")  # fix for when there is no display

import csv

# from pytest import ExitCode
from typing import Dict, List, Optional, Tuple

import numpy as np
from easy_robot_control.EliaNode import (
    EliaNode,
    bcolors,
    error_catcher,
    get_src_folder,
    myMain,
    replace_incompatible_char_ros2,
)
<<<<<<< HEAD
from easy_robot_control.injection.offsetter import csv_to_dict, update_csv
from motion_stack_msgs.srv import SendJointState
=======
from motion_stack.core.utils.csv import csv_to_dict, update_csv
>>>>>>> 9408c05f
from rclpy.node import Client
from rclpy.time import Time
from std_msgs.msg import Bool, Empty, Float64

EMULATE_PHOTO = False  # True for debug when usin rviz

STEP_RAD = 0.2  # rad
MAX_SAMPLE = 10

MOONBOT_PC_NUMBER = str(environ.get("M_LEG"))  # leg number saved on lattepanda
if MOONBOT_PC_NUMBER is None:
    MOONBOT_PC_NUMBER = "1"

csv_name = f"offset_M{MOONBOT_PC_NUMBER}.csv"
CSV_PATH = join(get_src_folder("ros2_m_hero_pkg"), csv_name)
# CSV_PATH = join(get_package_share_directory("easy_robot_control"), "offsets.csv")

URDFJointName = str
JOINTS: List[URDFJointName] = [
    f"leg{MOONBOT_PC_NUMBER}base_link_link2",
    f"leg{MOONBOT_PC_NUMBER}link2_link3",
    f"leg{MOONBOT_PC_NUMBER}link3_link4",
    f"leg{MOONBOT_PC_NUMBER}link4_link5",
    f"leg{MOONBOT_PC_NUMBER}link5_link6",
    f"leg{MOONBOT_PC_NUMBER}link6_link7",
    f"leg{MOONBOT_PC_NUMBER}link7_link8",
    # f"leg{MOONBOT_PC_NUMBER}grip1",
    # f"leg{MOONBOT_PC_NUMBER}grip2",
]
# JOINTS = [replace_incompatible_char_ros2(n) for n in JOINTS]

p = [f"photo_{t+2}" for t in range(len(JOINTS))]
PHOTO_TOPIC = dict(zip(JOINTS, p))

DIRECTION: Dict[str, int] = {
    JOINTS[0]: 1,
    JOINTS[1]: 1,
    JOINTS[2]: 1,
    JOINTS[3]: 1,
    JOINTS[4]: 1,
    JOINTS[5]: 1,
    JOINTS[6]: 1,
    # JOINTS[7]: -1, # does not work on gripper
    # JOINTS[8]: -1, # does not work on gripper
}

JS_SEND = "joint_set"
JS_READ = "joint_read"


def is_upper_front(before: bool, after: bool) -> Optional[bool]:
    """find if the transisiton is a front going up (True) or down (False).
    Returns None if not front.
    """
    if before == after:
        return None
    if before and not after:  # 1->0
        return False
    else:  # 0->1
        return True


class Joint:
    def __init__(self, name: str, parent: "LimitGoNode"):
        self.photopic = PHOTO_TOPIC[name]
        self.parent = parent

        self.name: str = name

        self.angle: Optional[float] = None
        self.previous_ang: float = 0.0
        self.command: Optional[float] = None
        self.increment = 0.01
        self.last_com_time: Time = self.parent.getNow()
        self.photo_value: Optional[bool] = None

        offset_not_defined = not self.name in self.parent.OFFSETS.keys()
        self.offset_from_upper: Optional[float]
        if offset_not_defined:
            self.offset_from_upper = None
            self.parent.pinfo(f"Offset does not exit for {self.name}")
            self.parent.pinfo(f"{self.parent.OFFSETS.keys()}")
        else:
            self.offset_from_upper = self.parent.OFFSETS[self.name]

        self.upper_limit: Optional[float] = None
        self.lower_limit: Optional[float] = None
        self.upper_samples: List[float] = []
        self.lower_samples: List[float] = []

        if DIRECTION[self.name] == 0:  # skips
            return
        self.other_side = DIRECTION[self.name] < 0

        self.photoSUB = self.parent.create_subscription(
            Bool, f"{self.photopic}", self.photoCBK, 10
        )
        self.save = self.parent.create_subscription(
            Empty,
            f"save_offset_{replace_incompatible_char_ros2(self.name)}",
            self.save_as_offsetCBK,
            10,
        )
        self.pub = self.parent.create_publisher(JointState, JS_SEND, 10)
        if EMULATE_PHOTO:
            self.fake_photoPUB = self.parent.create_publisher(Bool, self.photopic, 10)

        # self.sinTMR = self.parent.create_timer(0.1, self.sinmove)
        # return
        self.oneTMR = self.parent.create_timer(1, self.one_sec_tmrCBK)
        self.init_dispTMR = self.parent.create_timer(0.1, self.init_dispTMRCBK)
        self.display_updateTMR = self.parent.create_timer(1, self.display_updateTMRCBK)

    @error_catcher
    def display_updateTMRCBK(self):
        if max(len(self.upper_samples), len(self.upper_samples)) == 0:
            return
        if self.photo_value is None:
            return
        if self.angle is None:
            return
        if self.is_it_done():
            return
        is_up_trans = len(self.lower_samples) < len(self.upper_samples)
        i = "upper" if is_up_trans else "lower"
        l = self.upper_samples if is_up_trans else self.lower_samples
        avg = float(np.average(l))
        self.parent.pinfo(
            f"{self.name}: {i} transition around {avg:.2f} "
            f"(sample {len(self.upper_samples) + 1}/{MAX_SAMPLE})"
        )

    def move_based_on_photo(self):
        if self.photo_value is None:
            return
        if self.angle is None:
            return
        if max(len(self.upper_samples), len(self.upper_samples)) > MAX_SAMPLE:
            return
        is_high = self.photo_value
        if self.other_side:
            is_high = not is_high
        if is_high:
            target = self.angle + STEP_RAD
        else:
            target = self.angle - STEP_RAD

        self.send_angle(target)

    @error_catcher
    def photoCBK(self, msg: Bool) -> None:
        if self.is_it_done():
            return
        new_state = msg.data
        self.analyse_photo_transi(new_state)
        self.photo_value = new_state
        self.move_based_on_photo()

    def analyse_photo_transi(self, new_state: bool) -> None:
        if self.photo_value is None:  # first photo read
            self.parent.pinfo(f"{self.photoSUB.topic} first read {new_state}")
            return
        if self.angle is None:
            return
        if self.command is None:
            return

        is_up_trans = self.is_upper_transition(new_state)
        if is_up_trans is None:  # no change on photo
            return

        if is_up_trans:
            self.upper_samples.append(self.angle)
        else:
            self.lower_samples.append(self.angle)
        return

    def is_it_done(self):
        if self.lower_limit is not None:
            return True
        if self.upper_limit is not None:
            return True
        if len(self.upper_samples) >= MAX_SAMPLE:
            self.upper_limit = float(np.average(self.upper_samples))
            self.parent.pinfo(
                f"{bcolors.OKGREEN}[{self.photoSUB.topic_name}] Upper transition found at "
                f"~{self.upper_limit:.2f} :){bcolors.ENDC}"
            )
            self.go_to_default()
            return True
        if len(self.lower_samples) >= MAX_SAMPLE:
            self.lower_limit = float(np.average(self.lower_samples))
            self.parent.pinfo(
                f"{bcolors.OKGREEN}[{self.photoSUB.topic_name}] Lower transition found at "
                f"~{self.lower_limit:.2f} :){bcolors.ENDC}"
            )
            self.go_to_default()
            return True

    def is_upper_transition(self, new_photo_read: bool) -> Optional[bool]:
        if self.photo_value is None:  # first photo read
            return None
        if self.angle is None:
            return None
        if self.command is None:
            return None

        front_up = is_upper_front(self.photo_value, new_photo_read)
        if front_up is None:
            return None
        going_up = self.command > self.angle
        return going_up == front_up

    def go_to_default(self):
        if self.upper_limit is None and self.lower_limit is None:
            self.parent.pwarn(
                f"transition not yet found on {self.name}. Please start the calibration again."
            )
            return

        transition = (
            self.upper_limit if self.upper_limit is not None else self.lower_limit
        )
        ul = "upper" if self.upper_limit is not None else "lower"

        if self.offset_from_upper is None:
            self.parent.pwarn(
                f"The default position relative to the upper transition is not "
                f"defined for {self.name}"
            )
            self.parent.pinfo(
                f"the current upper transition is: {self.upper_limit}\n"
                f"now go to the default position you want to set as zero "
                f".\n Then save this position using"
                f"'ros2 topic pub {self.save.topic_name} std_msgs/msg/Empty'"
            )
            return

        zero_angle = transition + self.offset_from_upper
        # assert self.lower_limit - np.pi < zero_angle < self.lower_limit
        # self.send_angle(zero_angle)

        req = SendJointState.Request()
        req.js.name = [self.name]
        req.js.position = [zero_angle]
        self.parent.set_offSRV.call_async(req)

        self.parent.pinfo(
            f"{self.name} going to zero. "
            f"{ul} transition: {transition}, zero: {zero_angle}"
        )
        self.send_angle(0)

    @error_catcher
    def save_as_offsetCBK(self, msg):
        if self.upper_samples is None:
            self.parent.pwarn("Cannot save upper transition not found")
            return
        if self.angle is None:
            self.parent.pwarn("Cannot save no angle readings received")
            return
        off = self.angle - self.lower_limit
        self.parent.pinfo(f"Offset joint is '{self.name},{off}' :)")
        update_csv(CSV_PATH, self.name[4:], off)

    @error_catcher
    def init_dispTMRCBK(self):
        if self.photo_value is None:  # first photo read
            return
        if self.angle is None:
            return
        if self.command is None:
            return

        if self.offset_from_upper is None:
            dispoff = "UNKNOWN"
        else:
            dispoff = f"{self.offset_from_upper:.2f}"

        if self.command > self.angle:
            i = "up"
        else:
            i = "down"

        self.parent.pinfo(
            f"{bcolors.OKCYAN}{self.name} initialized{bcolors.ENDC}, "
            f"photo state: {self.photo_value}, joint moving {i}, "
            f"current angle: {self.angle:.2f}, offset from upper limit: {dispoff}"
        )
        self.parent.destroy_timer(self.init_dispTMR)

    @error_catcher
    def readCBK(self, msg: Float64) -> None:
        if self.angle is None:  # first read
            self.previous_ang = msg.data
        else:
            self.previous_ang = self.angle

        self.angle = msg.data
        self.emulate_photoreceptor()

    def emulate_photoreceptor(self):
        if self.angle is None:
            return
        if EMULATE_PHOTO:
            if self.offset_from_upper is None:
                target = -0.5
            else:
                target = self.offset_from_upper
            target = -target
            self.fake_photoPUB.publish(
                Bool(
                    data=(target - np.pi < self.angle < target),
                )
            )
        else:
            return

    @error_catcher
    def one_sec_tmrCBK(self):
        if self.photo_value is None:
            self.parent.pinfo(
                f"{self.photoSUB.topic} listening but received nothing after 1s,"
                f" {bcolors.FAIL}might not be published{bcolors.ENDC}"
            )
        if self.angle is None:
            self.parent.pinfo(
                f"{self.parent.sensorSUB.topic_name}:-{self.name} "
                f"listening but received nothing after 1s,"
                f" {bcolors.FAIL}might not be published{bcolors.ENDC}"
            )
        self.parent.destroy_timer(self.oneTMR)

    def send_angle(self, ang: float) -> None:
        # self.parent.pwarn(f"{self.pub.topic_name}: {ang}")
        self.command = float(ang)
        self.last_com_time = self.parent.getNow()
        msg = JointState()
        msg.header.stamp = self.parent.getNow().to_msg()
        msg.name = [self.name]
        msg.position = [float(ang)]
        self.pub.publish(msg)


class LimitGoNode(EliaNode):
    def __init__(self):
        super().__init__("limit_go_node")  # type: ignore
        self.NAMESPACE = self.get_namespace()
        self.Alias = "LG"

        self.OFFSETS = csv_to_dict(CSV_PATH)
        if self.OFFSETS is None:
            raise Exception(f"Could not load {CSV_PATH}")
        off = [
            (f"leg{MOONBOT_PC_NUMBER}{key}", val) for key, val in self.OFFSETS.items()
        ]
        self.OFFSETS = dict(off)
        self.pinfo(
            f"Offsets (zero position relative to upper limit), loaded from {CSV_PATH}, "
            f"defined as {self.OFFSETS}"
        )
        self.set_offSRV: Client = self.get_and_wait_Client(
            f"/leg{MOONBOT_PC_NUMBER}/set_offset", SendJointState
        )
        self.sensorSUB = self.create_subscription(
            JointState, JS_READ, self.js_sensorCBK, 10
        )

        self.wait_for_lower_level(["joint_alive"])
        self.jointDic: Dict[str, Joint] = {}  # reader topic name -> Joint obj

        for j in JOINTS:
            self.jointDic[j] = Joint(j, self)

        self.recovering = False

    def js_sensorCBK(self, msg: JointState):
        states = js_from_ros(msg)
        for state in states:
            if state.position is None:
                continue
            jobj = self.jointDic.get(state.name)
            if jobj is None:
                # self.pinfo(f"Untracked: {state.name}")
                continue
            jobj.readCBK(Float64(data=float(state.position)))


def main(args=None):
    myMain(LimitGoNode)


if __name__ == "__main__":
    main()<|MERGE_RESOLUTION|>--- conflicted
+++ resolved
@@ -21,12 +21,7 @@
     myMain,
     replace_incompatible_char_ros2,
 )
-<<<<<<< HEAD
-from easy_robot_control.injection.offsetter import csv_to_dict, update_csv
-from motion_stack_msgs.srv import SendJointState
-=======
 from motion_stack.core.utils.csv import csv_to_dict, update_csv
->>>>>>> 9408c05f
 from rclpy.node import Client
 from rclpy.time import Time
 from std_msgs.msg import Bool, Empty, Float64
