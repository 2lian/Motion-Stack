--- conflicted
+++ resolved
@@ -13,11 +13,7 @@
 ```bash
 . launch_stack.bash
 ```
-<<<<<<< HEAD
-Please change the general settings of all those launchers directly in general_launch_settings.py. You can specify:
-=======
 Please change the general settings of all those launchers directly in `general_launch_settings.py`. You can specify: 
->>>>>>> 9c4c7e9a
 - The name of the robot's URDF you want to use
 - The maximum level of the motion stack
 - Interfaces you need
@@ -25,29 +21,11 @@
 
 ## Setup
 
-<<<<<<< HEAD
 ## Topics and example
-=======
-quick doc, will be updated:
-Set all of the settings for the motion stack in launch_setting.py (TODO: link). 
-Especially the number of legs you have should be set, because those will be automatically detected through the URDF. You can also set the end effector name for each leg directly in the lvl02 ik `launch.py` file.
->>>>>>> 9c4c7e9a
 
 ### Level 01: Interface node
 
-<<<<<<< HEAD
 Replace or use this node with the interface to your simulation or robot.
-=======
-TODO:
-- update lvl 01
-- change Vector3 for the new version using tf2.
-
-### Level 01 (interface):
-
-This is a joint state publisher that interfaces with Rviz by default. Replace it with an interface to the motors or simulation software.
-
-THE FOLLOWING IS OUTDATED (names have changed) FOR LEVEL01, instead: Directly listen to /joint_states to get angles in Ros2 JointStates format. Or use the topics looking like `/ang_<your joint name in the URDF>_set`
->>>>>>> 9c4c7e9a
 
 Topics:
 - `ang_<JointName>_set` (Input) `Float64`: Angle command for the joint named `<JointName>` in the URDF.
