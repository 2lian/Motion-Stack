#!/bin/bash
# set -e -o pipefail
<<<<<<< HEAD
export M_LEG=ALL
=======
export M_LEG=ALL    
>>>>>>> fa7b0f67
export USE_RVIZ=TRUE

cd "${ROS2_MOONBOT_WS}" || echo No folder shortcut, working in $PWD
. "${ROS2_INSTALL_PATH}"/setup.bash || source /opt/ros/humble/setup.bash || source /opt/ros/foxy/setup.bash || echo Ros2 not found for auto-sourcing, continuing
# rm -rf install
# rm -rf build
# rm -rf log
# . install/setup.bash
export RCUTILS_COLORIZED_OUTPUT=1
colcon build --symlink-install --cmake-args -Wno-dev
# colcon build --cmake-args -Wno-dev
colcon test --packages-select easy_robot_control
colcon test-result --verbose
. install/setup.bash
export RCUTILS_CONSOLE_OUTPUT_FORMAT="{message}"
export NUMBA_CACHE_DIR="./numba_cache" # this will compile numba in a permanant file

ros2 launch ./launch_stack_rviz.launch.py
# ros2 run easy_robot_control test

# cd ~/Moonbot-Motion-Stack/src/urdf_packer/urdf/hero_7dof 
# xacro hero_dragon.xacro
# . install/setup.bash

# python ~/Moonbot-Motion-Stack/src/easy_robot_control/launch/hero_dragon.py<|MERGE_RESOLUTION|>--- conflicted
+++ resolved
@@ -1,10 +1,6 @@
 #!/bin/bash
 # set -e -o pipefail
-<<<<<<< HEAD
-export M_LEG=ALL
-=======
 export M_LEG=ALL    
->>>>>>> fa7b0f67
 export USE_RVIZ=TRUE
 
 cd "${ROS2_MOONBOT_WS}" || echo No folder shortcut, working in $PWD
